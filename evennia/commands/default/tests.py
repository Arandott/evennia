# -*- coding: utf-8 -*-
"""
 ** OBS - this is not a normal command module! **
 ** You cannot import anything in this module as a command! **

This is part of the Evennia unittest framework, for testing the
stability and integrity of the codebase during updates. This module
test the default command set. It is instantiated by the
evennia/objects/tests.py module, which in turn is run by as part of the
main test suite started with
 > python game/manage.py test.

"""

import re
import types
import datetime

from django.conf import settings
from mock import Mock, mock

from evennia.commands.default.cmdset_character import CharacterCmdSet
from evennia.utils.test_resources import EvenniaTest
from evennia.commands.default import help, general, system, admin, account, building, batchprocess, comms, unloggedin
from evennia.commands.default.muxcommand import MuxCommand
from evennia.commands.command import Command, InterruptCommand
from evennia.utils import ansi, utils, gametime
from evennia.server.sessionhandler import SESSIONS
from evennia import search_object
from evennia import DefaultObject, DefaultCharacter
from evennia.prototypes import prototypes as protlib


# set up signal here since we are not starting the server

_RE = re.compile(r"^\+|-+\+|\+-+|--+|\|(?:\s|$)", re.MULTILINE)


# ------------------------------------------------------------
# Command testing
# ------------------------------------------------------------


class CommandTest(EvenniaTest):
    """
    Tests a command
    """
    def call(self, cmdobj, args, msg=None, cmdset=None, noansi=True, caller=None,
             receiver=None, cmdstring=None, obj=None, inputs=None):
        """
        Test a command by assigning all the needed
        properties to cmdobj and  running
            cmdobj.at_pre_cmd()
            cmdobj.parse()
            cmdobj.func()
            cmdobj.at_post_cmd()
        The msgreturn value is compared to eventual
        output sent to caller.msg in the game

        Returns:
            msg (str): The received message that was sent to the caller.

        """
        caller = caller if caller else self.char1
        receiver = receiver if receiver else caller
        cmdobj.caller = caller
        cmdobj.cmdname = cmdstring if cmdstring else cmdobj.key
        cmdobj.raw_cmdname = cmdobj.cmdname
        cmdobj.cmdstring = cmdobj.cmdname  # deprecated
        cmdobj.args = args
        cmdobj.cmdset = cmdset
        cmdobj.session = SESSIONS.session_from_sessid(1)
        cmdobj.account = self.account
        cmdobj.raw_string = cmdobj.key + " " + args
        cmdobj.obj = obj or (caller if caller else self.char1)
        # test
        old_msg = receiver.msg
        inputs = inputs or []

        try:
            receiver.msg = Mock()
            if cmdobj.at_pre_cmd():
                return
            cmdobj.parse()
            ret = cmdobj.func()

            # handle func's with yield in them (generators)
            if isinstance(ret, types.GeneratorType):
                while True:
                    try:
                        inp = inputs.pop() if inputs else None
                        if inp:
                            try:
                                ret.send(inp)
                            except TypeError:
                                ret.next()
                                ret = ret.send(inp)
                        else:
                            ret.next()
                    except StopIteration:
                        break

            cmdobj.at_post_cmd()
        except StopIteration:
            pass
        except InterruptCommand:
            pass
        finally:
            # clean out evtable sugar. We only operate on text-type
            stored_msg = [args[0] if args and args[0] else kwargs.get("text", utils.to_str(kwargs, force_string=True))
                          for name, args, kwargs in receiver.msg.mock_calls]
            # Get the first element of a tuple if msg received a tuple instead of a string
            stored_msg = [smsg[0] if isinstance(smsg, tuple) else smsg for smsg in stored_msg]
            if msg is not None:
<<<<<<< HEAD
                returned_msg = "||".join(_RE.sub("", str(mess)) for mess in stored_msg)
                returned_msg = ansi.parse_ansi(returned_msg, strip_ansi=noansi).strip()
=======
                # set our separator for returned messages based on parsing ansi or not
                msg_sep = "|" if noansi else "||"
                # Have to strip ansi for each returned message for the regex to handle it correctly
                returned_msg = msg_sep.join(_RE.sub("", ansi.parse_ansi(mess, strip_ansi=noansi))
                                            for mess in stored_msg).strip()
>>>>>>> 63cae2b1
                if msg == "" and returned_msg or not returned_msg.startswith(msg.strip()):
                    sep1 = "\n" + "=" * 30 + "Wanted message" + "=" * 34 + "\n"
                    sep2 = "\n" + "=" * 30 + "Returned message" + "=" * 32 + "\n"
                    sep3 = "\n" + "=" * 78
                    retval = sep1 + msg.strip() + sep2 + returned_msg + sep3
                    raise AssertionError(retval)
            else:
                returned_msg = "\n".join(str(msg) for msg in stored_msg)
                returned_msg = ansi.parse_ansi(returned_msg, strip_ansi=noansi).strip()
            receiver.msg = old_msg

        return returned_msg

# ------------------------------------------------------------
# Individual module Tests
# ------------------------------------------------------------


class TestGeneral(CommandTest):
    def test_look(self):
        self.call(general.CmdLook(), "here", "Room(#1)\nroom_desc")

    def test_home(self):
        self.call(general.CmdHome(), "", "You are already home")

    def test_inventory(self):
        self.call(general.CmdInventory(), "", "You are not carrying anything.")

    def test_pose(self):
        self.call(general.CmdPose(), "looks around", "Char looks around")

    def test_nick(self):
        self.call(general.CmdNick(), "testalias = testaliasedstring1",
                "Inputline-nick 'testalias' mapped to 'testaliasedstring1'.")
        self.call(general.CmdNick(), "/account testalias = testaliasedstring2",
                "Account-nick 'testalias' mapped to 'testaliasedstring2'.")
        self.call(general.CmdNick(), "/object testalias = testaliasedstring3",
                "Object-nick 'testalias' mapped to 'testaliasedstring3'.")
        self.assertEqual(u"testaliasedstring1", self.char1.nicks.get("testalias"))
        self.assertEqual(u"testaliasedstring2", self.char1.nicks.get("testalias", category="account"))
        self.assertEqual(None, self.char1.account.nicks.get("testalias", category="account"))
        self.assertEqual(u"testaliasedstring3", self.char1.nicks.get("testalias", category="object"))

    def test_get_and_drop(self):
        self.call(general.CmdGet(), "Obj", "You pick up Obj.")
        self.call(general.CmdDrop(), "Obj", "You drop Obj.")

    def test_give(self):
        self.call(general.CmdGive(), "Obj to Char2", "You aren't carrying Obj.")
        self.call(general.CmdGive(), "Obj = Char2", "You aren't carrying Obj.")
        self.call(general.CmdGet(), "Obj", "You pick up Obj.")
        self.call(general.CmdGive(), "Obj to Char2", "You give")
        self.call(general.CmdGive(), "Obj = Char", "You give", caller=self.char2)

    def test_mux_command(self):

        class CmdTest(MuxCommand):
            key = 'test'
            switch_options = ('test', 'testswitch', 'testswitch2')

            def func(self):
                self.msg("Switches matched: {}".format(self.switches))

        self.call(CmdTest(), "/test/testswitch/testswitch2", "Switches matched: ['test', 'testswitch', 'testswitch2']")
        self.call(CmdTest(), "/test", "Switches matched: ['test']")
        self.call(CmdTest(), "/test/testswitch", "Switches matched: ['test', 'testswitch']")
        self.call(CmdTest(), "/testswitch/testswitch2", "Switches matched: ['testswitch', 'testswitch2']")
        self.call(CmdTest(), "/testswitch", "Switches matched: ['testswitch']")
        self.call(CmdTest(), "/testswitch2", "Switches matched: ['testswitch2']")
        self.call(CmdTest(), "/t", "test: Ambiguous switch supplied: "
                                   "Did you mean /test or /testswitch or /testswitch2?|Switches matched: []")
        self.call(CmdTest(), "/tests", "test: Ambiguous switch supplied: "
                                       "Did you mean /testswitch or /testswitch2?|Switches matched: []")

    def test_say(self):
        self.call(general.CmdSay(), "Testing", "You say, \"Testing\"")

    def test_whisper(self):
        self.call(general.CmdWhisper(), "Obj = Testing", "You whisper to Obj, \"Testing\"", caller=self.char2)

    def test_access(self):
        self.call(general.CmdAccess(), "", "Permission Hierarchy (climbing):")


class TestHelp(CommandTest):
    def test_help(self):
        self.call(help.CmdHelp(), "", "Command help entries", cmdset=CharacterCmdSet())

    def test_set_help(self):
        self.call(help.CmdSetHelp(), "testhelp, General = This is a test", "Topic 'testhelp' was successfully created.")
        self.call(help.CmdHelp(), "testhelp", "Help for testhelp", cmdset=CharacterCmdSet())


class TestSystem(CommandTest):
    def test_py(self):
        # we are not testing CmdReload, CmdReset and CmdShutdown, CmdService or CmdTime
        # since the server is not running during these tests.
        self.call(system.CmdPy(), "1+2", ">>> 1+2|3")

    def test_scripts(self):
        self.call(system.CmdScripts(), "", "dbref ")

    def test_objects(self):
        self.call(system.CmdObjects(), "", "Object subtype totals")

    def test_about(self):
        self.call(system.CmdAbout(), "", None)

    def test_server_load(self):
        self.call(system.CmdServerLoad(), "", "Server CPU and Memory load:")


class TestAdmin(CommandTest):
    def test_emit(self):
        self.call(admin.CmdEmit(), "Char2 = Test", "Emitted to Char2:\nTest")

    def test_perm(self):
        self.call(admin.CmdPerm(), "Obj = Builder", "Permission 'Builder' given to Obj (the Object/Character).")
        self.call(admin.CmdPerm(), "Char2 = Builder", "Permission 'Builder' given to Char2 (the Object/Character).")

    def test_wall(self):
        self.call(admin.CmdWall(), "Test", "Announcing to all connected sessions ...")

    def test_ban(self):
        self.call(admin.CmdBan(), "Char", "Name-Ban char was added.")


class TestAccount(CommandTest):

    def test_ooc_look(self):
        if settings.MULTISESSION_MODE < 2:
            self.call(account.CmdOOCLook(), "", "You are out-of-character (OOC).", caller=self.account)
        if settings.MULTISESSION_MODE == 2:
            self.call(account.CmdOOCLook(), "", "Account TestAccount (you are OutofCharacter)", caller=self.account)

    def test_ooc(self):
        self.call(account.CmdOOC(), "", "You go OOC.", caller=self.account)

    def test_ic(self):
        self.account.unpuppet_object(self.session)
        self.call(account.CmdIC(), "Char", "You become Char.", caller=self.account, receiver=self.char1)

    def test_password(self):
        self.call(account.CmdPassword(), "testpassword = testpassword", "Password changed.", caller=self.account)

    def test_option(self):
        self.call(account.CmdOption(), "", "Client settings", caller=self.account)

    def test_who(self):
        self.call(account.CmdWho(), "", "Accounts:", caller=self.account)

    def test_quit(self):
        self.call(account.CmdQuit(), "", "Quitting. Hope to see you again, soon.", caller=self.account)

    def test_sessions(self):
        self.call(account.CmdSessions(), "", "Your current session(s):", caller=self.account)

    def test_color_test(self):
        self.call(account.CmdColorTest(), "ansi", "ANSI colors:", caller=self.account)

    def test_char_create(self):
        self.call(account.CmdCharCreate(), "Test1=Test char",
                  "Created new character Test1. Use @ic Test1 to enter the game", caller=self.account)

    def test_quell(self):
        self.call(account.CmdQuell(), "", "Quelling to current puppet's permissions (developer).", caller=self.account)


class TestBuilding(CommandTest):
    def test_create(self):
        name = settings.BASE_OBJECT_TYPECLASS.rsplit('.', 1)[1]
        self.call(building.CmdCreate(), "/d TestObj1",   # /d switch is abbreviated form of /drop
                  "You create a new %s: TestObj1." % name)

    def test_examine(self):
        self.call(building.CmdExamine(), "Obj", "Name/key: Obj")

    def test_set_obj_alias(self):
        self.call(building.CmdSetObjAlias(), "Obj =", "Cleared aliases from Obj(#4)")
        self.call(building.CmdSetObjAlias(), "Obj = TestObj1b", "Alias(es) for 'Obj(#4)' set to 'testobj1b'.")

    def test_copy(self):
        self.call(building.CmdCopy(), "Obj = TestObj2;TestObj2b, TestObj3;TestObj3b",
                  "Copied Obj to 'TestObj3' (aliases: ['TestObj3b']")

    def test_attribute_commands(self):
        self.call(building.CmdSetAttribute(), "Obj/test1=\"value1\"", "Created attribute Obj/test1 = 'value1'")
        self.call(building.CmdSetAttribute(), "Obj2/test2=\"value2\"", "Created attribute Obj2/test2 = 'value2'")
        self.call(building.CmdMvAttr(), "Obj2/test2 = Obj/test3", "Moved Obj2.test2 -> Obj.test3")
        self.call(building.CmdCpAttr(), "Obj/test1 = Obj2/test3", "Copied Obj.test1 -> Obj2.test3")
        self.call(building.CmdWipe(), "Obj2/test2/test3", "Wiped attributes test2,test3 on Obj2.")

    def test_name(self):
        self.call(building.CmdName(), "Obj2=Obj3", "Object's name changed to 'Obj3'.")

    def test_desc(self):
        self.call(building.CmdDesc(), "Obj2=TestDesc", "The description was set on Obj2(#5).")

    def test_wipe(self):
        confirm = building.CmdDestroy.confirm
        building.CmdDestroy.confirm = False
        self.call(building.CmdDestroy(), "Obj", "Obj was destroyed.")
        building.CmdDestroy.confirm = confirm

    def test_dig(self):
        self.call(building.CmdDig(), "TestRoom1=testroom;tr,back;b", "Created room TestRoom1")

    def test_tunnel(self):
        self.call(building.CmdTunnel(), "n = TestRoom2;test2", "Created room TestRoom2")

    def test_tunnel_exit_typeclass(self):
        self.call(building.CmdTunnel(), "n:evennia.objects.objects.DefaultExit = TestRoom3", "Created room TestRoom3")

    def test_exit_commands(self):
        self.call(building.CmdOpen(), "TestExit1=Room2", "Created new Exit 'TestExit1' from Room to Room2")
        self.call(building.CmdLink(), "TestExit1=Room", "Link created TestExit1 -> Room (one way).")
        self.call(building.CmdUnLink(), "TestExit1", "Former exit TestExit1 no longer links anywhere.")

    def test_set_home(self):
        self.call(building.CmdSetHome(), "Obj = Room2", "Obj's home location was changed from Room")

    def test_list_cmdsets(self):
        self.call(building.CmdListCmdSets(), "", "<DefaultCharacter (Union, prio 0, perm)>:")

    def test_typeclass(self):
        self.call(building.CmdTypeclass(), "Obj = evennia.objects.objects.DefaultExit",
                  "Obj changed typeclass from evennia.objects.objects.DefaultObject "
                  "to evennia.objects.objects.DefaultExit.")

    def test_lock(self):
        self.call(building.CmdLock(), "Obj = test:perm(Developer)", "Added lock 'test:perm(Developer)' to Obj.")

    def test_find(self):
        self.call(building.CmdFind(), "oom2", "One Match")
        expect = "One Match(#1-#7, loc):\n   " +\
                 "Char2(#7) - evennia.objects.objects.DefaultCharacter (location: Room(#1))"
        self.call(building.CmdFind(), "Char2", expect, cmdstring="locate")
        self.call(building.CmdFind(), "/ex Char2",  # /ex is an ambiguous switch
                  "locate: Ambiguous switch supplied: Did you mean /exit or /exact?|" + expect,
                  cmdstring="locate")
        self.call(building.CmdFind(), "Char2", expect, cmdstring="@locate")
        self.call(building.CmdFind(), "/l Char2", expect, cmdstring="find")  # /l switch is abbreviated form of /loc
        self.call(building.CmdFind(), "Char2", "One Match", cmdstring="@find")
        self.call(building.CmdFind(), "/startswith Room2", "One Match")

    def test_script(self):
        self.call(building.CmdScript(), "Obj = scripts.Script", "Script scripts.Script successfully added")

    def test_teleport(self):
        self.call(building.CmdTeleport(), "/quiet Room2", "Room2(#2)\n|Teleported to Room2.")
        self.call(building.CmdTeleport(), "/t",  # /t switch is abbreviated form of /tonone
                  "Cannot teleport a puppeted object (Char, puppeted by TestAccount(account 1)) to a None-location.")
        self.call(building.CmdTeleport(), "/l Room2",  # /l switch is abbreviated form of /loc
                  "Destination has no location.")
        self.call(building.CmdTeleport(), "/q me to Room2",  # /q switch is abbreviated form of /quiet
                  "Char is already at Room2.")

    def test_spawn(self):
        def getObject(commandTest, objKeyStr):
            # A helper function to get a spawned object and
            # check that it exists in the process.
            query = search_object(objKeyStr)
            commandTest.assertIsNotNone(query)
            commandTest.assertTrue(bool(query))
            obj = query[0]
            commandTest.assertIsNotNone(obj)
            return obj

        # Tests "@spawn" without any arguments.
        self.call(building.CmdSpawn(), " ", "Usage: @spawn")

        # Tests "@spawn <prototype_dictionary>" without specifying location.

        self.call(building.CmdSpawn(),
                  "/save {'prototype_key': 'testprot', 'key':'Test Char', "
                  "'typeclass':'evennia.objects.objects.DefaultCharacter'}",
                  "Saved prototype: testprot", inputs=['y'])

        self.call(building.CmdSpawn(), "/list", "| Key ")

        self.call(building.CmdSpawn(), 'testprot', "Spawned Test Char")
        # Tests that the spawned object's location is the same as the caharacter's location, since
        # we did not specify it.
        testchar = getObject(self, "Test Char")
        self.assertEqual(testchar.location, self.char1.location)
        testchar.delete()

        # Test "@spawn <prototype_dictionary>" with a location other than the character's.
        spawnLoc = self.room2
        if spawnLoc == self.char1.location:
            # Just to make sure we use a different location, in case someone changes
            # char1's default location in the future...
            spawnLoc = self.room1

        self.call(building.CmdSpawn(),
                "{'prototype_key':'GOBLIN', 'typeclass':'evennia.objects.objects.DefaultCharacter', "
                "'key':'goblin', 'location':'%s'}" % spawnLoc.dbref, "Spawned goblin")
        goblin = getObject(self, "goblin")
        # Tests that the spawned object's type is a DefaultCharacter.
        self.assertIsInstance(goblin, DefaultCharacter)
        self.assertEqual(goblin.location, spawnLoc)

        goblin.delete()

        # create prototype
        protlib.create_prototype(**{'key': 'Ball',
                                    'typeclass': 'evennia.objects.objects.DefaultCharacter',
                                    'prototype_key': 'testball'})

        # Tests "@spawn <prototype_name>"
        self.call(building.CmdSpawn(), "testball", "Spawned Ball")

        ball = getObject(self, "Ball")
        self.assertEqual(ball.location, self.char1.location)
        self.assertIsInstance(ball, DefaultObject)
        ball.delete()

        # Tests "@spawn/n ..." without specifying a location.
        # Location should be "None".
        self.call(building.CmdSpawn(), "/n 'BALL'", "Spawned Ball")   # /n switch is abbreviated form of /noloc
        ball = getObject(self, "Ball")
        self.assertIsNone(ball.location)
        ball.delete()

        self.call(building.CmdSpawn(),
                "/noloc {'prototype_parent':'TESTBALL', 'prototype_key': 'testball', 'location':'%s'}"
                % spawnLoc.dbref, "Error: Prototype testball tries to parent itself.")

        # Tests "@spawn/noloc ...", but DO specify a location.
        # Location should be the specified location.
        self.call(building.CmdSpawn(),
                "/noloc {'prototype_parent':'TESTBALL', 'key': 'Ball', 'prototype_key': 'foo', 'location':'%s'}"
                  % spawnLoc.dbref, "Spawned Ball")
        ball = getObject(self, "Ball")
        self.assertEqual(ball.location, spawnLoc)
        ball.delete()

        # test calling spawn with an invalid prototype.
        self.call(building.CmdSpawn(), "'NO_EXIST'", "No prototype named 'NO_EXIST'")

        # Test listing commands
        self.call(building.CmdSpawn(), "/list", "| Key ")


class TestComms(CommandTest):

    def setUp(self):
        super(CommandTest, self).setUp()
        self.call(comms.CmdChannelCreate(), "testchan;test=Test Channel",
                  "Created channel testchan and connected to it.", receiver=self.account)

    def test_toggle_com(self):
        self.call(comms.CmdAddCom(), "tc = testchan",
                  "You are already connected to channel testchan. You can now", receiver=self.account)
        self.call(comms.CmdDelCom(), "tc", "Your alias 'tc' for channel testchan was cleared.", receiver=self.account)

    def test_channels(self):
        self.call(comms.CmdChannels(), "",
                  "Available channels (use comlist,addcom and delcom to manage", receiver=self.account)

    def test_all_com(self):
        self.call(comms.CmdAllCom(), "",
                  "Available channels (use comlist,addcom and delcom to manage", receiver=self.account)

    def test_clock(self):
        self.call(comms.CmdClock(),
                  "testchan=send:all()", "Lock(s) applied. Current locks on testchan:", receiver=self.account)

    def test_cdesc(self):
        self.call(comms.CmdCdesc(), "testchan = Test Channel",
                  "Description of channel 'testchan' set to 'Test Channel'.", receiver=self.account)

    def test_cemit(self):
        self.call(comms.CmdCemit(), "testchan = Test Message",
                  "[testchan] Test Message|Sent to channel testchan: Test Message", receiver=self.account)

    def test_cwho(self):
        self.call(comms.CmdCWho(), "testchan", "Channel subscriptions\ntestchan:\n  TestAccount", receiver=self.account)

    def test_page(self):
        self.call(comms.CmdPage(), "TestAccount2 = Test",
                  "TestAccount2 is offline. They will see your message if they list their pages later."
                  "|You paged TestAccount2 with: 'Test'.", receiver=self.account)

    def test_cboot(self):
        # No one else connected to boot
        self.call(comms.CmdCBoot(), "", "Usage: @cboot[/quiet] <channel> = <account> [:reason]", receiver=self.account)

    def test_cdestroy(self):
        self.call(comms.CmdCdestroy(), "testchan",
                  "[testchan] TestAccount: testchan is being destroyed. Make sure to change your aliases."
                  "|Channel 'testchan' was destroyed.", receiver=self.account)


class TestBatchProcess(CommandTest):
    def test_batch_commands(self):
        # cannot test batchcode here, it must run inside the server process
        self.call(batchprocess.CmdBatchCommands(), "example_batch_cmds",
                "Running Batch-command processor - Automatic mode for example_batch_cmds")
        # we make sure to delete the button again here to stop the running reactor
        confirm = building.CmdDestroy.confirm
        building.CmdDestroy.confirm = False
        self.call(building.CmdDestroy(), "button", "button was destroyed.")
        building.CmdDestroy.confirm = confirm


class CmdInterrupt(Command):

    key = "interrupt"

    def parse(self):
        raise InterruptCommand

    def func(self):
        self.msg("in func")


class TestInterruptCommand(CommandTest):
    def test_interrupt_command(self):
        ret = self.call(CmdInterrupt(), "")
        self.assertEqual(ret, "")


class TestUnconnectedCommand(CommandTest):
    def test_info_command(self):
        expected = "## BEGIN INFO 1.1\nName: %s\nUptime: %s\nConnected: %d\nVersion: Evennia %s\n## END INFO" % (
                        settings.SERVERNAME,
                        datetime.datetime.fromtimestamp(gametime.SERVER_START_TIME).ctime(),
                        SESSIONS.account_count(), utils.get_evennia_version())
        self.call(unloggedin.CmdUnconnectedInfo(), "", expected)<|MERGE_RESOLUTION|>--- conflicted
+++ resolved
@@ -112,16 +112,11 @@
             # Get the first element of a tuple if msg received a tuple instead of a string
             stored_msg = [smsg[0] if isinstance(smsg, tuple) else smsg for smsg in stored_msg]
             if msg is not None:
-<<<<<<< HEAD
-                returned_msg = "||".join(_RE.sub("", str(mess)) for mess in stored_msg)
-                returned_msg = ansi.parse_ansi(returned_msg, strip_ansi=noansi).strip()
-=======
                 # set our separator for returned messages based on parsing ansi or not
                 msg_sep = "|" if noansi else "||"
                 # Have to strip ansi for each returned message for the regex to handle it correctly
                 returned_msg = msg_sep.join(_RE.sub("", ansi.parse_ansi(mess, strip_ansi=noansi))
                                             for mess in stored_msg).strip()
->>>>>>> 63cae2b1
                 if msg == "" and returned_msg or not returned_msg.startswith(msg.strip()):
                     sep1 = "\n" + "=" * 30 + "Wanted message" + "=" * 34 + "\n"
                     sep2 = "\n" + "=" * 30 + "Returned message" + "=" * 32 + "\n"
@@ -400,7 +395,7 @@
                   "'typeclass':'evennia.objects.objects.DefaultCharacter'}",
                   "Saved prototype: testprot", inputs=['y'])
 
-        self.call(building.CmdSpawn(), "/list", "| Key ")
+        self.call(building.CmdSpawn(), "/list", "Key ")
 
         self.call(building.CmdSpawn(), 'testprot', "Spawned Test Char")
         # Tests that the spawned object's location is the same as the caharacter's location, since
@@ -463,7 +458,7 @@
         self.call(building.CmdSpawn(), "'NO_EXIST'", "No prototype named 'NO_EXIST'")
 
         # Test listing commands
-        self.call(building.CmdSpawn(), "/list", "| Key ")
+        self.call(building.CmdSpawn(), "/list", "Key ")
 
 
 class TestComms(CommandTest):
