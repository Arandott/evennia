"""
The command template for the default MUX-style command set. There
is also an Account/OOC version that makes sure caller is an Account object.
"""

from evennia.utils import utils
from evennia.commands.command import Command

# limit symbol import for API
__all__ = ("MuxCommand", "MuxAccountCommand")


class MuxCommand(Command):
    """
    This sets up the basis for a MUX command. The idea
    is that most other Mux-related commands should just
    inherit from this and don't have to implement much
    parsing of their own unless they do something particularly
    advanced.

    Note that the class's __doc__ string (this text) is
    used by Evennia to create the automatic help entry for
    the command, so make sure to document consistently here.
    """

    def has_perm(self, srcobj):
        """
        This is called by the cmdhandler to determine
        if srcobj is allowed to execute this command.
        We just show it here for completeness - we
        are satisfied using the default check in Command.
        """
        return super().has_perm(srcobj)

    def at_pre_cmd(self):
        """
        This hook is called before self.parse() on all commands
        """
        pass

    def at_post_cmd(self):
        """
        This hook is called after the command has finished executing
        (after self.func()).
        """
        pass

    def parse(self):
        """
        This method is called by the cmdhandler once the command name
        has been identified. It creates a new set of member variables
        that can be later accessed from self.func() (see below)

        The following variables are available for our use when entering this
        method (from the command definition, and assigned on the fly by the
        cmdhandler):
           self.key - the name of this command ('look')
           self.aliases - the aliases of this cmd ('l')
           self.permissions - permission string for this command
           self.help_category - overall category of command

           self.caller - the object calling this command
           self.cmdstring - the actual command name used to call this
                            (this allows you to know which alias was used,
                             for example)
           self.args - the raw input; everything following self.cmdstring.
           self.cmdset - the cmdset from which this command was picked. Not
                         often used (useful for commands like 'help' or to
                         list all available commands etc)
           self.obj - the object on which this command was defined. It is often
                         the same as self.caller.

        A MUX command has the following possible syntax:

          name[ with several words][/switch[/switch..]] arg1[,arg2,...] [[=|,] arg[,..]]

        The 'name[ with several words]' part is already dealt with by the
        cmdhandler at this point, and stored in self.cmdname (we don't use
        it here). The rest of the command is stored in self.args, which can
        start with the switch indicator /.

        Optional variables to aid in parsing, if set:
          self.switch_options  - (tuple of valid /switches expected by this
                                  command (without the /))
          self.rhs_split       - Alternate string delimiter or tuple of strings
                                 to separate left/right hand sides. tuple form
                                 gives priority split to first string delimiter.

        This parser breaks self.args into its constituents and stores them in the
        following variables:
          self.switches = [list of /switches (without the /)]
          self.raw = This is the raw argument input, including switches
          self.args = This is re-defined to be everything *except* the switches
          self.lhs = Everything to the left of = (lhs:'left-hand side'). If
                     no = is found, this is identical to self.args.
          self.rhs: Everything to the right of = (rhs:'right-hand side').
                    If no '=' is found, this is None.
          self.lhslist - [self.lhs split into a list by comma]
          self.rhslist - [list of self.rhs split into a list by comma]
          self.arglist = [list of space-separated args (stripped, including '=' if it exists)]

          All args and list members are stripped of excess whitespace around the
          strings, but case is preserved.
        """
        raw = self.args
        args = raw.strip()
        # Without explicitly setting these attributes, they assume default values:
        if not hasattr(self, "switch_options"):
            self.switch_options = None
        if not hasattr(self, "rhs_split"):
            self.rhs_split = "="
        if not hasattr(self, "account_caller"):
            self.account_caller = False

        # split out switches
        switches, delimiters = [], self.rhs_split
        if self.switch_options:
            self.switch_options = [opt.lower() for opt in self.switch_options]
        if args and len(args) > 1 and raw[0] == "/":
            # we have a switch, or a set of switches. These end with a space.
            switches = args[1:].split(None, 1)
            if len(switches) > 1:
                switches, args = switches
                switches = switches.split('/')
            else:
                args = ""
                switches = switches[0].split('/')
            # If user-provides switches, parse them with parser switch options.
            if switches and self.switch_options:
                valid_switches, unused_switches, extra_switches = [], [], []
                for element in switches:
                    option_check = [opt for opt in self.switch_options if opt == element]
                    if not option_check:
                        option_check = [opt for opt in self.switch_options if opt.startswith(element)]
                    match_count = len(option_check)
                    if match_count > 1:
                        extra_switches.extend(option_check)  # Either the option provided is ambiguous,
                    elif match_count == 1:
                        valid_switches.extend(option_check)  # or it is a valid option abbreviation,
                    elif match_count == 0:
                        unused_switches.append(element)  # or an extraneous option to be ignored.
                if extra_switches:  # User provided switches
                    self.msg('|g%s|n: |wAmbiguous switch supplied: Did you mean /|C%s|w?' %
                             (self.cmdstring, ' |nor /|C'.join(extra_switches)))
                if unused_switches:
                    plural = '' if len(unused_switches) == 1 else 'es'
                    self.msg('|g%s|n: |wExtra switch%s "/|C%s|w" ignored.' %
                             (self.cmdstring, plural, '|n, /|C'.join(unused_switches)))
                switches = valid_switches  # Only include valid_switches in command function call
        arglist = [arg.strip() for arg in args.split()]

        # check for arg1, arg2, ... = argA, argB, ... constructs
        lhs, rhs = args.strip(), None
        if lhs:
            if delimiters and hasattr(delimiters, '__iter__'):  # If delimiter is iterable,
                best_split = delimiters[0]  # (default to first delimiter)
                for this_split in delimiters:  # try each delimiter
                    if this_split in lhs:  # to find first successful split
                        best_split = this_split  # to be the best split.
                        break
            else:
                best_split = delimiters
            # Parse to separate left into left/right sides using best_split delimiter string
            if best_split in lhs:
                lhs, rhs = lhs.split(best_split, 1)
        # Trim user-injected whitespace
        rhs = rhs.strip() if rhs is not None else None
        lhs = lhs.strip()
        # Further split left/right sides by comma delimiter
        lhslist = [arg.strip() for arg in lhs.split(',')] if lhs is not None else ""
        rhslist = [arg.strip() for arg in rhs.split(',')] if rhs is not None else ""
        # save to object properties:
        self.raw = raw
        self.switches = switches
        self.args = args.strip()
        self.arglist = arglist
        self.lhs = lhs
        self.lhslist = lhslist
        self.rhs = rhs
        self.rhslist = rhslist

        # if the class has the account_caller property set on itself, we make
        # sure that self.caller is always the account if possible. We also create
        # a special property "character" for the puppeted object, if any. This
        # is convenient for commands defined on the Account only.
        if self.account_caller:
            if utils.inherits_from(self.caller, "evennia.objects.objects.DefaultObject"):
                # caller is an Object/Character
                self.character = self.caller
                self.caller = self.caller.account
            elif utils.inherits_from(self.caller, "evennia.accounts.accounts.DefaultAccount"):
                # caller was already an Account
                self.character = self.caller.get_puppet(self.session)
            else:
                self.character = None

    def func(self):
        """
        This is the hook function that actually does all the work. It is called
         by the cmdhandler right after self.parser() finishes, and so has access
         to all the variables defined therein.
        """
        # a simple test command to show the available properties
        string = "-" * 50
        string += "\n|w%s|n - Command variables from evennia:\n" % self.key
        string += "-" * 50
        string += "\nname of cmd (self.key): |w%s|n\n" % self.key
        string += "cmd aliases (self.aliases): |w%s|n\n" % self.aliases
        string += "cmd locks (self.locks): |w%s|n\n" % self.locks
        string += "help category (self.help_category): |w%s|n\n" % self.help_category
        string += "object calling (self.caller): |w%s|n\n" % self.caller
        string += "object storing cmdset (self.obj): |w%s|n\n" % self.obj
        string += "command string given (self.cmdstring): |w%s|n\n" % self.cmdstring
        # show cmdset.key instead of cmdset to shorten output
        string += utils.fill("current cmdset (self.cmdset): |w%s|n\n" % self.cmdset)
        string += "\n" + "-" * 50
        string += "\nVariables from MuxCommand baseclass\n"
        string += "-" * 50
        string += "\nraw argument (self.raw): |w%s|n \n" % self.raw
        string += "cmd args (self.args): |w%s|n\n" % self.args
        string += "cmd switches (self.switches): |w%s|n\n" % self.switches
        string += "cmd options (self.switch_options): |w%s|n\n" % self.switch_options
        string += "cmd parse left/right using (self.rhs_split): |w%s|n\n" % self.rhs_split
        string += "space-separated arg list (self.arglist): |w%s|n\n" % self.arglist
        string += "lhs, left-hand side of '=' (self.lhs): |w%s|n\n" % self.lhs
        string += "lhs, comma separated (self.lhslist): |w%s|n\n" % self.lhslist
        string += "rhs, right-hand side of '=' (self.rhs): |w%s|n\n" % self.rhs
        string += "rhs, comma separated (self.rhslist): |w%s|n\n" % self.rhslist
        string += "-" * 50
        self.caller.msg(string)


class MuxAccountCommand(MuxCommand):
    """
    This is an on-Account version of the MuxCommand. Since these commands sit
    on Accounts rather than on Characters/Objects, we need to check
    this in the parser.

    Account commands are available also when puppeting a Character, it's
    just that they are applied with a lower priority and are always
    available, also when disconnected from a character (i.e. "ooc").

    This class makes sure that caller is always an Account object, while
    creating a new property "character" that is set only if a
    character is actually attached to this Account and Session.
    """

<<<<<<< HEAD
    def parse(self):
        """
        We run the parent parser as usual, then fix the result
        """
        super().parse()

        if utils.inherits_from(self.caller, "evennia.objects.objects.DefaultObject"):
            # caller is an Object/Character
            self.character = self.caller
            self.caller = self.caller.account
        elif utils.inherits_from(self.caller, "evennia.accounts.accounts.DefaultAccount"):
            # caller was already an Account
            self.character = self.caller.get_puppet(self.session)
        else:
            self.character = None
=======
    account_caller = True  # Using MuxAccountCommand explicitly defaults the caller to an account
>>>>>>> 9553acec
<|MERGE_RESOLUTION|>--- conflicted
+++ resolved
@@ -245,22 +245,4 @@
     character is actually attached to this Account and Session.
     """
 
-<<<<<<< HEAD
-    def parse(self):
-        """
-        We run the parent parser as usual, then fix the result
-        """
-        super().parse()
-
-        if utils.inherits_from(self.caller, "evennia.objects.objects.DefaultObject"):
-            # caller is an Object/Character
-            self.character = self.caller
-            self.caller = self.caller.account
-        elif utils.inherits_from(self.caller, "evennia.accounts.accounts.DefaultAccount"):
-            # caller was already an Account
-            self.character = self.caller.get_puppet(self.session)
-        else:
-            self.character = None
-=======
-    account_caller = True  # Using MuxAccountCommand explicitly defaults the caller to an account
->>>>>>> 9553acec
+    account_caller = True  # Using MuxAccountCommand explicitly defaults the caller to an account