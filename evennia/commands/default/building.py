"""
Building and world design commands
"""
import re
from django.conf import settings
from django.db.models import Q, Min, Max
from evennia.objects.models import ObjectDB
from evennia.locks.lockhandler import LockException
from evennia.commands.cmdhandler import get_and_merge_cmdsets
from evennia.utils import create, utils, search
from evennia.utils.utils import (
    inherits_from,
    class_from_module,
    get_all_typeclasses,
    variable_from_module,
    dbref,
)
from evennia.utils.eveditor import EvEditor
from evennia.utils.evmore import EvMore
from evennia.prototypes import spawner, prototypes as protlib, menus as olc_menus
from evennia.utils.ansi import raw

COMMAND_DEFAULT_CLASS = class_from_module(settings.COMMAND_DEFAULT_CLASS)

# limit symbol import for API
__all__ = (
    "ObjManipCommand",
    "CmdSetObjAlias",
    "CmdCopy",
    "CmdCpAttr",
    "CmdMvAttr",
    "CmdCreate",
    "CmdDesc",
    "CmdDestroy",
    "CmdDig",
    "CmdTunnel",
    "CmdLink",
    "CmdUnLink",
    "CmdSetHome",
    "CmdListCmdSets",
    "CmdName",
    "CmdOpen",
    "CmdSetAttribute",
    "CmdTypeclass",
    "CmdWipe",
    "CmdLock",
    "CmdExamine",
    "CmdFind",
    "CmdTeleport",
    "CmdScript",
    "CmdTag",
    "CmdSpawn",
)

# used by set
from ast import literal_eval as _LITERAL_EVAL

LIST_APPEND_CHAR = "+"

# used by find
CHAR_TYPECLASS = settings.BASE_CHARACTER_TYPECLASS
ROOM_TYPECLASS = settings.BASE_ROOM_TYPECLASS
EXIT_TYPECLASS = settings.BASE_EXIT_TYPECLASS
_DEFAULT_WIDTH = settings.CLIENT_DEFAULT_WIDTH

_PROTOTYPE_PARENTS = None


class ObjManipCommand(COMMAND_DEFAULT_CLASS):
    """
    This is a parent class for some of the defining objmanip commands
    since they tend to have some more variables to define new objects.

    Each object definition can have several components. First is
    always a name, followed by an optional alias list and finally an
    some optional data, such as a typeclass or a location. A comma ','
    separates different objects. Like this:

        name1;alias;alias;alias:option, name2;alias;alias ...

    Spaces between all components are stripped.

    A second situation is attribute manipulation. Such commands
    are simpler and offer combinations

        objname/attr/attr/attr, objname/attr, ...

    """

    # OBS - this is just a parent - it's not intended to actually be
    # included in a commandset on its own!

    def parse(self):
        """
        We need to expand the default parsing to get all
        the cases, see the module doc.
        """
        # get all the normal parsing done (switches etc)
        super().parse()

        obj_defs = ([], [])  # stores left- and right-hand side of '='
        obj_attrs = ([], [])  # "

        for iside, arglist in enumerate((self.lhslist, self.rhslist)):
            # lhslist/rhslist is already split by ',' at this point
            for objdef in arglist:
                aliases, option, attrs = [], None, []
                if ":" in objdef:
                    objdef, option = [part.strip() for part in objdef.rsplit(":", 1)]
                if ";" in objdef:
                    objdef, aliases = [part.strip() for part in objdef.split(";", 1)]
                    aliases = [alias.strip() for alias in aliases.split(";") if alias.strip()]
                if "/" in objdef:
                    objdef, attrs = [part.strip() for part in objdef.split("/", 1)]
                    attrs = [part.strip().lower() for part in attrs.split("/") if part.strip()]
                # store data
                obj_defs[iside].append({"name": objdef, "option": option, "aliases": aliases})
                obj_attrs[iside].append({"name": objdef, "attrs": attrs})

        # store for future access
        self.lhs_objs = obj_defs[0]
        self.rhs_objs = obj_defs[1]
        self.lhs_objattr = obj_attrs[0]
        self.rhs_objattr = obj_attrs[1]


class CmdSetObjAlias(COMMAND_DEFAULT_CLASS):
    """
    adding permanent aliases for object

    Usage:
      alias <obj> [= [alias[,alias,alias,...]]]
      alias <obj> =
      alias/category <obj> = [alias[,alias,...]:<category>

    Switches:
      category - requires ending input with :category, to store the
        given aliases with the given category.

    Assigns aliases to an object so it can be referenced by more
    than one name. Assign empty to remove all aliases from object. If
    assigning a category, all aliases given will be using this category.

    Observe that this is not the same thing as personal aliases
    created with the 'nick' command! Aliases set with alias are
    changing the object in question, making those aliases usable
    by everyone.
    """

    key = "alias"
    aliases = "setobjalias"
    switch_options = ("category",)
    locks = "cmd:perm(setobjalias) or perm(Builder)"
    help_category = "Building"

    def func(self):
        """Set the aliases."""

        caller = self.caller

        if not self.lhs:
            string = "Usage: alias <obj> [= [alias[,alias ...]]]"
            self.caller.msg(string)
            return
        objname = self.lhs

        # Find the object to receive aliases
        obj = caller.search(objname)
        if not obj:
            return
        if self.rhs is None:
            # no =, so we just list aliases on object.
            aliases = obj.aliases.all(return_key_and_category=True)
            if aliases:
                caller.msg(
                    "Aliases for %s: %s"
                    % (
                        obj.get_display_name(caller),
                        ", ".join(
                            "'%s'%s"
                            % (alias, "" if category is None else "[category:'%s']" % category)
                            for (alias, category) in aliases
                        ),
                    )
                )
            else:
                caller.msg("No aliases exist for '%s'." % obj.get_display_name(caller))
            return

        if not (obj.access(caller, "control") or obj.access(caller, "edit")):
            caller.msg("You don't have permission to do that.")
            return

        if not self.rhs:
            # we have given an empty =, so delete aliases
            old_aliases = obj.aliases.all()
            if old_aliases:
                caller.msg(
                    "Cleared aliases from %s: %s"
                    % (obj.get_display_name(caller), ", ".join(old_aliases))
                )
                obj.aliases.clear()
            else:
                caller.msg("No aliases to clear.")
            return

        category = None
        if "category" in self.switches:
            if ":" in self.rhs:
                rhs, category = self.rhs.rsplit(":", 1)
                category = category.strip()
            else:
                caller.msg(
                    "If specifying the /category switch, the category must be given "
                    "as :category at the end."
                )
        else:
            rhs = self.rhs

        # merge the old and new aliases (if any)
        old_aliases = obj.aliases.get(category=category, return_list=True)
        new_aliases = [alias.strip().lower() for alias in rhs.split(",") if alias.strip()]

        # make the aliases only appear once
        old_aliases.extend(new_aliases)
        aliases = list(set(old_aliases))

        # save back to object.
        obj.aliases.add(aliases, category=category)

        # we need to trigger this here, since this will force
        # (default) Exits to rebuild their Exit commands with the new
        # aliases
        obj.at_cmdset_get(force_init=True)

        # report all aliases on the object
        caller.msg(
            "Alias(es) for '%s' set to '%s'%s."
            % (
                obj.get_display_name(caller),
                str(obj.aliases),
                " (category: '%s')" % category if category else "",
            )
        )


class CmdCopy(ObjManipCommand):
    """
    copy an object and its properties

    Usage:
      copy[/reset] <original obj> [= <new_name>][;alias;alias..]
      [:<new_location>] [,<new_name2> ...]

    switch:
      reset - make a 'clean' copy off the object, thus
              removing any changes that might have been made to the original
              since it was first created.

    Create one or more copies of an object. If you don't supply any targets,
    one exact copy of the original object will be created with the name *_copy.
    """

    key = "copy"
    switch_options = ("reset",)
    locks = "cmd:perm(copy) or perm(Builder)"
    help_category = "Building"

    def func(self):
        """Uses ObjManipCommand.parse()"""

        caller = self.caller
        args = self.args
        if not args:
            caller.msg(
                "Usage: copy <obj> [=<new_name>[;alias;alias..]]"
                "[:<new_location>] [, <new_name2>...]"
            )
            return

        if not self.rhs:
            # this has no target =, so an identical new object is created.
            from_obj_name = self.args
            from_obj = caller.search(from_obj_name)
            if not from_obj:
                return
            to_obj_name = "%s_copy" % from_obj_name
            to_obj_aliases = ["%s_copy" % alias for alias in from_obj.aliases.all()]
            copiedobj = ObjectDB.objects.copy_object(
                from_obj, new_key=to_obj_name, new_aliases=to_obj_aliases
            )
            if copiedobj:
                string = "Identical copy of %s, named '%s' was created." % (
                    from_obj_name,
                    to_obj_name,
                )
            else:
                string = "There was an error copying %s."
        else:
            # we have specified =. This might mean many object targets
            from_obj_name = self.lhs_objs[0]["name"]
            from_obj = caller.search(from_obj_name)
            if not from_obj:
                return
            for objdef in self.rhs_objs:
                # loop through all possible copy-to targets
                to_obj_name = objdef["name"]
                to_obj_aliases = objdef["aliases"]
                to_obj_location = objdef["option"]
                if to_obj_location:
                    to_obj_location = caller.search(to_obj_location, global_search=True)
                    if not to_obj_location:
                        return

                copiedobj = ObjectDB.objects.copy_object(
                    from_obj,
                    new_key=to_obj_name,
                    new_location=to_obj_location,
                    new_aliases=to_obj_aliases,
                )
                if copiedobj:
                    string = "Copied %s to '%s' (aliases: %s)." % (
                        from_obj_name,
                        to_obj_name,
                        to_obj_aliases,
                    )
                else:
                    string = "There was an error copying %s to '%s'." % (from_obj_name, to_obj_name)
        # we are done, echo to user
        caller.msg(string)


class CmdCpAttr(ObjManipCommand):
    """
    copy attributes between objects

    Usage:
      cpattr[/switch] <obj>/<attr> = <obj1>/<attr1> [,<obj2>/<attr2>,<obj3>/<attr3>,...]
      cpattr[/switch] <obj>/<attr> = <obj1> [,<obj2>,<obj3>,...]
      cpattr[/switch] <attr> = <obj1>/<attr1> [,<obj2>/<attr2>,<obj3>/<attr3>,...]
      cpattr[/switch] <attr> = <obj1>[,<obj2>,<obj3>,...]

    Switches:
      move - delete the attribute from the source object after copying.

    Example:
      cpattr coolness = Anna/chillout, Anna/nicety, Tom/nicety
      ->
      copies the coolness attribute (defined on yourself), to attributes
      on Anna and Tom.

    Copy the attribute one object to one or more attributes on another object.
    If you don't supply a source object, yourself is used.
    """

    key = "cpattr"
    switch_options = ("move",)
    locks = "cmd:perm(cpattr) or perm(Builder)"
    help_category = "Building"

    def check_from_attr(self, obj, attr, clear=False):
        """
        Hook for overriding on subclassed commands. Checks to make sure a
        caller can copy the attr from the object in question. If not, return a
        false value and the command will abort. An error message should be
        provided by this function.

        If clear is True, user is attempting to move the attribute.
        """
        return True

    def check_to_attr(self, obj, attr):
        """
        Hook for overriding on subclassed commands. Checks to make sure a
        caller can write to the specified attribute on the specified object.
        If not, return a false value and the attribute will be skipped. An
        error message should be provided by this function.
        """
        return True

    def check_has_attr(self, obj, attr):
        """
        Hook for overriding on subclassed commands. Do any preprocessing
        required and verify an object has an attribute.
        """
        if not obj.attributes.has(attr):
            self.caller.msg("%s doesn't have an attribute %s." % (obj.name, attr))
            return False
        return True

    def get_attr(self, obj, attr):
        """
        Hook for overriding on subclassed commands. Do any preprocessing
        required and get the attribute from the object.
        """
        return obj.attributes.get(attr)

    def func(self):
        """
        Do the copying.
        """
        caller = self.caller

        if not self.rhs:
            string = """Usage:
            cpattr[/switch] <obj>/<attr> = <obj1>/<attr1> [,<obj2>/<attr2>,<obj3>/<attr3>,...]
            cpattr[/switch] <obj>/<attr> = <obj1> [,<obj2>,<obj3>,...]
            cpattr[/switch] <attr> = <obj1>/<attr1> [,<obj2>/<attr2>,<obj3>/<attr3>,...]
            cpattr[/switch] <attr> = <obj1>[,<obj2>,<obj3>,...]"""
            caller.msg(string)
            return

        lhs_objattr = self.lhs_objattr
        to_objs = self.rhs_objattr
        from_obj_name = lhs_objattr[0]["name"]
        from_obj_attrs = lhs_objattr[0]["attrs"]

        if not from_obj_attrs:
            # this means the from_obj_name is actually an attribute
            # name on self.
            from_obj_attrs = [from_obj_name]
            from_obj = self.caller
        else:
            from_obj = caller.search(from_obj_name)
        if not from_obj or not to_objs:
            caller.msg("You have to supply both source object and target(s).")
            return
        # copy to all to_obj:ects
        if "move" in self.switches:
            clear = True
        else:
            clear = False
        if not self.check_from_attr(from_obj, from_obj_attrs[0], clear=clear):
            return

        for attr in from_obj_attrs:
            if not self.check_has_attr(from_obj, attr):
                return

        if (len(from_obj_attrs) != len(set(from_obj_attrs))) and clear:
            self.caller.msg("|RCannot have duplicate source names when moving!")
            return

        result = []

        for to_obj in to_objs:
            to_obj_name = to_obj["name"]
            to_obj_attrs = to_obj["attrs"]
            to_obj = caller.search(to_obj_name)
            if not to_obj:
                result.append("\nCould not find object '%s'" % to_obj_name)
                continue
            for inum, from_attr in enumerate(from_obj_attrs):
                try:
                    to_attr = to_obj_attrs[inum]
                except IndexError:
                    # if there are too few attributes given
                    # on the to_obj, we copy the original name instead.
                    to_attr = from_attr
                if not self.check_to_attr(to_obj, to_attr):
                    continue
                value = self.get_attr(from_obj, from_attr)
                to_obj.attributes.add(to_attr, value)
                if clear and not (from_obj == to_obj and from_attr == to_attr):
                    from_obj.attributes.remove(from_attr)
                    result.append(
                        "\nMoved %s.%s -> %s.%s. (value: %s)"
                        % (from_obj.name, from_attr, to_obj_name, to_attr, repr(value))
                    )
                else:
                    result.append(
                        "\nCopied %s.%s -> %s.%s. (value: %s)"
                        % (from_obj.name, from_attr, to_obj_name, to_attr, repr(value))
                    )
        caller.msg("".join(result))


class CmdMvAttr(ObjManipCommand):
    """
    move attributes between objects

    Usage:
      mvattr[/switch] <obj>/<attr> = <obj1>/<attr1> [,<obj2>/<attr2>,<obj3>/<attr3>,...]
      mvattr[/switch] <obj>/<attr> = <obj1> [,<obj2>,<obj3>,...]
      mvattr[/switch] <attr> = <obj1>/<attr1> [,<obj2>/<attr2>,<obj3>/<attr3>,...]
      mvattr[/switch] <attr> = <obj1>[,<obj2>,<obj3>,...]

    Switches:
      copy - Don't delete the original after moving.

    Move an attribute from one object to one or more attributes on another
    object. If you don't supply a source object, yourself is used.
    """

    key = "mvattr"
    switch_options = ("copy",)
    locks = "cmd:perm(mvattr) or perm(Builder)"
    help_category = "Building"

    def func(self):
        """
        Do the moving
        """
        if not self.rhs:
            string = """Usage:
      mvattr[/switch] <obj>/<attr> = <obj1>/<attr1> [,<obj2>/<attr2>,<obj3>/<attr3>,...]
      mvattr[/switch] <obj>/<attr> = <obj1> [,<obj2>,<obj3>,...]
      mvattr[/switch] <attr> = <obj1>/<attr1> [,<obj2>/<attr2>,<obj3>/<attr3>,...]
      mvattr[/switch] <attr> = <obj1>[,<obj2>,<obj3>,...]"""
            self.caller.msg(string)
            return

        # simply use cpattr for all the functionality
        if "copy" in self.switches:
            self.execute_cmd("cpattr %s" % self.args)
        else:
            self.execute_cmd("cpattr/move %s" % self.args)


class CmdCreate(ObjManipCommand):
    """
    create new objects

    Usage:
      create[/drop] <objname>[;alias;alias...][:typeclass], <objname>...

    switch:
       drop - automatically drop the new object into your current
              location (this is not echoed). This also sets the new
              object's home to the current location rather than to you.

    Creates one or more new objects. If typeclass is given, the object
    is created as a child of this typeclass. The typeclass script is
    assumed to be located under types/ and any further
    directory structure is given in Python notation. So if you have a
    correct typeclass 'RedButton' defined in
    types/examples/red_button.py, you could create a new
    object of this type like this:

       create/drop button;red : examples.red_button.RedButton

    """

    key = "create"
    switch_options = ("drop",)
    locks = "cmd:perm(create) or perm(Builder)"
    help_category = "Building"

    # lockstring of newly created objects, for easy overloading.
    # Will be formatted with the {id} of the creating object.
    new_obj_lockstring = "control:id({id}) or perm(Admin);delete:id({id}) or perm(Admin)"

    def func(self):
        """
        Creates the object.
        """

        caller = self.caller

        if not self.args:
            string = "Usage: create[/drop] <newname>[;alias;alias...] [:typeclass.path]"
            caller.msg(string)
            return

        # create the objects
        for objdef in self.lhs_objs:
            string = ""
            name = objdef["name"]
            aliases = objdef["aliases"]
            typeclass = objdef["option"]

            # create object (if not a valid typeclass, the default
            # object typeclass will automatically be used)
            lockstring = self.new_obj_lockstring.format(id=caller.id)
            obj = create.create_object(
                typeclass,
                name,
                caller,
                home=caller,
                aliases=aliases,
                locks=lockstring,
                report_to=caller,
            )
            if not obj:
                continue
            if aliases:
                string = "You create a new %s: %s (aliases: %s)."
                string = string % (obj.typename, obj.name, ", ".join(aliases))
            else:
                string = "You create a new %s: %s."
                string = string % (obj.typename, obj.name)
            # set a default desc
            if not obj.db.desc:
                obj.db.desc = "You see nothing special."
            if "drop" in self.switches:
                if caller.location:
                    obj.home = caller.location
                    obj.move_to(caller.location, quiet=True)
        if string:
            caller.msg(string)


def _desc_load(caller):
    return caller.db.evmenu_target.db.desc or ""


def _desc_save(caller, buf):
    """
    Save line buffer to the desc prop. This should
    return True if successful and also report its status to the user.
    """
    caller.db.evmenu_target.db.desc = buf
    caller.msg("Saved.")
    return True


def _desc_quit(caller):
    caller.attributes.remove("evmenu_target")
    caller.msg("Exited editor.")


class CmdDesc(COMMAND_DEFAULT_CLASS):
    """
    describe an object or the current room.

    Usage:
      desc [<obj> =] <description>

    Switches:
      edit - Open up a line editor for more advanced editing.

    Sets the "desc" attribute on an object. If an object is not given,
    describe the current room.
    """

    key = "desc"
    aliases = "describe"
    switch_options = ("edit",)
    locks = "cmd:perm(desc) or perm(Builder)"
    help_category = "Building"

    def edit_handler(self):
        if self.rhs:
            self.msg("|rYou may specify a value, or use the edit switch, " "but not both.|n")
            return
        if self.args:
            obj = self.caller.search(self.args)
        else:
            obj = self.caller.location or self.msg("|rYou can't describe oblivion.|n")
        if not obj:
            return

        if not (obj.access(self.caller, "control") or obj.access(self.caller, "edit")):
            self.caller.msg("You don't have permission to edit the description of %s." % obj.key)

        self.caller.db.evmenu_target = obj
        # launch the editor
        EvEditor(
            self.caller,
            loadfunc=_desc_load,
            savefunc=_desc_save,
            quitfunc=_desc_quit,
            key="desc",
            persistent=True,
        )
        return

    def func(self):
        """Define command"""

        caller = self.caller
        if not self.args and "edit" not in self.switches:
            caller.msg("Usage: desc [<obj> =] <description>")
            return

        if "edit" in self.switches:
            self.edit_handler()
            return

        if "=" in self.args:
            # We have an =
            obj = caller.search(self.lhs)
            if not obj:
                return
            desc = self.rhs or ""
        else:
            obj = caller.location or self.msg("|rYou can't describe oblivion.|n")
            if not obj:
                return
            desc = self.args
        if obj.access(self.caller, "control") or obj.access(self.caller, "edit"):
            obj.db.desc = desc
            caller.msg("The description was set on %s." % obj.get_display_name(caller))
        else:
            caller.msg("You don't have permission to edit the description of %s." % obj.key)


class CmdDestroy(COMMAND_DEFAULT_CLASS):
    """
    permanently delete objects

    Usage:
       destroy[/switches] [obj, obj2, obj3, [dbref-dbref], ...]

    Switches:
       override - The destroy command will usually avoid accidentally
                  destroying account objects. This switch overrides this safety.
       force - destroy without confirmation.
    Examples:
       destroy house, roof, door, 44-78
       destroy 5-10, flower, 45
       destroy/force north

    Destroys one or many objects. If dbrefs are used, a range to delete can be
    given, e.g. 4-10. Also the end points will be deleted. This command
    displays a confirmation before destroying, to make sure of your choice.
    You can specify the /force switch to bypass this confirmation.
    """

    key = "destroy"
    aliases = ["delete", "del"]
    switch_options = ("override", "force")
    locks = "cmd:perm(destroy) or perm(Builder)"
    help_category = "Building"

    confirm = True  # set to False to always bypass confirmation
    default_confirm = "yes"  # what to assume if just pressing enter (yes/no)

    def func(self):
        """Implements the command."""

        caller = self.caller
        delete = True

        if not self.args or not self.lhslist:
            caller.msg("Usage: destroy[/switches] [obj, obj2, obj3, [dbref-dbref],...]")
            delete = False

        def delobj(obj):
            # helper function for deleting a single object
            string = ""
            if not obj.pk:
                string = "\nObject %s was already deleted." % obj.db_key
            else:
                objname = obj.name
                if not (obj.access(caller, "control") or obj.access(caller, "delete")):
                    return "\nYou don't have permission to delete %s." % objname
                if obj.account and "override" not in self.switches:
                    return (
                        "\nObject %s is controlled by an active account. Use /override to delete anyway."
                        % objname
                    )
                if obj.dbid == int(settings.DEFAULT_HOME.lstrip("#")):
                    return (
                        "\nYou are trying to delete |c%s|n, which is set as DEFAULT_HOME. "
                        "Re-point settings.DEFAULT_HOME to another "
                        "object before continuing." % objname
                    )

                had_exits = hasattr(obj, "exits") and obj.exits
                had_objs = hasattr(obj, "contents") and any(
                    obj
                    for obj in obj.contents
                    if not (hasattr(obj, "exits") and obj not in obj.exits)
                )
                # do the deletion
                okay = obj.delete()
                if not okay:
                    string += (
                        "\nERROR: %s not deleted, probably because delete() returned False."
                        % objname
                    )
                else:
                    string += "\n%s was destroyed." % objname
                    if had_exits:
                        string += " Exits to and from %s were destroyed as well." % objname
                    if had_objs:
                        string += " Objects inside %s were moved to their homes." % objname
            return string

        objs = []
        for objname in self.lhslist:
            if not delete:
                continue

            if "-" in objname:
                # might be a range of dbrefs
                dmin, dmax = [utils.dbref(part, reqhash=False) for part in objname.split("-", 1)]
                if dmin and dmax:
                    for dbref in range(int(dmin), int(dmax + 1)):
                        obj = caller.search("#" + str(dbref))
                        if obj:
                            objs.append(obj)
                    continue
                else:
                    obj = caller.search(objname)
            else:
                obj = caller.search(objname)

            if obj is None:
                self.caller.msg(
                    " (Objects to destroy must either be local or specified with a unique #dbref.)"
                )
            elif obj not in objs:
                objs.append(obj)

        if objs and ("force" not in self.switches and type(self).confirm):
            confirm = "Are you sure you want to destroy "
            if len(objs) == 1:
                confirm += objs[0].get_display_name(caller)
            elif len(objs) < 5:
                confirm += ", ".join([obj.get_display_name(caller) for obj in objs])
            else:
                confirm += ", ".join(["#{}".format(obj.id) for obj in objs])
            confirm += " [yes]/no?" if self.default_confirm == "yes" else " yes/[no]"
            answer = ""
            answer = yield (confirm)
            answer = self.default_confirm if answer == "" else answer

            if answer and answer not in ("yes", "y", "no", "n"):
                caller.msg(
                    "Canceled: Either accept the default by pressing return or specify yes/no."
                )
                delete = False
            elif answer.strip().lower() in ("n", "no"):
                caller.msg("Canceled: No object was destroyed.")
                delete = False

        if delete:
            results = []
            for obj in objs:
                results.append(delobj(obj))

            if results:
                caller.msg("".join(results).strip())


class CmdDig(ObjManipCommand):
    """
    build new rooms and connect them to the current location

    Usage:
      dig[/switches] <roomname>[;alias;alias...][:typeclass]
            [= <exit_to_there>[;alias][:typeclass]]
               [, <exit_to_here>[;alias][:typeclass]]

    Switches:
       tel or teleport - move yourself to the new room

    Examples:
       dig kitchen = north;n, south;s
       dig house:myrooms.MyHouseTypeclass
       dig sheer cliff;cliff;sheer = climb up, climb down

    This command is a convenient way to build rooms quickly; it creates the
    new room and you can optionally set up exits back and forth between your
    current room and the new one. You can add as many aliases as you
    like to the name of the room and the exits in question; an example
    would be 'north;no;n'.
    """

    key = "dig"
    switch_options = ("teleport",)
    locks = "cmd:perm(dig) or perm(Builder)"
    help_category = "Building"

    # lockstring of newly created rooms, for easy overloading.
    # Will be formatted with the {id} of the creating object.
    new_room_lockstring = (
        "control:id({id}) or perm(Admin); "
        "delete:id({id}) or perm(Admin); "
        "edit:id({id}) or perm(Admin)"
    )

    def func(self):
        """Do the digging. Inherits variables from ObjManipCommand.parse()"""

        caller = self.caller

        if not self.lhs:
            string = "Usage: dig[/teleport] <roomname>[;alias;alias...]" "[:parent] [= <exit_there>"
            string += "[;alias;alias..][:parent]] "
            string += "[, <exit_back_here>[;alias;alias..][:parent]]"
            caller.msg(string)
            return

        room = self.lhs_objs[0]

        if not room["name"]:
            caller.msg("You must supply a new room name.")
            return
        location = caller.location

        # Create the new room
        typeclass = room["option"]
        if not typeclass:
            typeclass = settings.BASE_ROOM_TYPECLASS

        # create room
        new_room = create.create_object(
            typeclass, room["name"], aliases=room["aliases"], report_to=caller
        )
        lockstring = self.new_room_lockstring.format(id=caller.id)
        new_room.locks.add(lockstring)
        alias_string = ""
        if new_room.aliases.all():
            alias_string = " (%s)" % ", ".join(new_room.aliases.all())
        room_string = "Created room %s(%s)%s of type %s." % (
            new_room,
            new_room.dbref,
            alias_string,
            typeclass,
        )

        # create exit to room

        exit_to_string = ""
        exit_back_string = ""

        if self.rhs_objs:
            to_exit = self.rhs_objs[0]
            if not to_exit["name"]:
                exit_to_string = "\nNo exit created to new room."
            elif not location:
                exit_to_string = "\nYou cannot create an exit from a None-location."
            else:
                # Build the exit to the new room from the current one
                typeclass = to_exit["option"]
                if not typeclass:
                    typeclass = settings.BASE_EXIT_TYPECLASS

                new_to_exit = create.create_object(
                    typeclass,
                    to_exit["name"],
                    location,
                    aliases=to_exit["aliases"],
                    locks=lockstring,
                    destination=new_room,
                    report_to=caller,
                )
                alias_string = ""
                if new_to_exit.aliases.all():
                    alias_string = " (%s)" % ", ".join(new_to_exit.aliases.all())
                exit_to_string = "\nCreated Exit from %s to %s: %s(%s)%s."
                exit_to_string = exit_to_string % (
                    location.name,
                    new_room.name,
                    new_to_exit,
                    new_to_exit.dbref,
                    alias_string,
                )

        # Create exit back from new room

        if len(self.rhs_objs) > 1:
            # Building the exit back to the current room
            back_exit = self.rhs_objs[1]
            if not back_exit["name"]:
                exit_back_string = "\nNo back exit created."
            elif not location:
                exit_back_string = "\nYou cannot create an exit back to a None-location."
            else:
                typeclass = back_exit["option"]
                if not typeclass:
                    typeclass = settings.BASE_EXIT_TYPECLASS
                new_back_exit = create.create_object(
                    typeclass,
                    back_exit["name"],
                    new_room,
                    aliases=back_exit["aliases"],
                    locks=lockstring,
                    destination=location,
                    report_to=caller,
                )
                alias_string = ""
                if new_back_exit.aliases.all():
                    alias_string = " (%s)" % ", ".join(new_back_exit.aliases.all())
                exit_back_string = "\nCreated Exit back from %s to %s: %s(%s)%s."
                exit_back_string = exit_back_string % (
                    new_room.name,
                    location.name,
                    new_back_exit,
                    new_back_exit.dbref,
                    alias_string,
                )
        caller.msg("%s%s%s" % (room_string, exit_to_string, exit_back_string))
        if new_room and "teleport" in self.switches:
            caller.move_to(new_room)


class CmdTunnel(COMMAND_DEFAULT_CLASS):
    """
    create new rooms in cardinal directions only

    Usage:
      tunnel[/switch] <direction>[:typeclass] [= <roomname>[;alias;alias;...][:typeclass]]

    Switches:
      oneway - do not create an exit back to the current location
      tel - teleport to the newly created room

    Example:
      tunnel n
      tunnel n = house;mike's place;green building

    This is a simple way to build using pre-defined directions:
     |wn,ne,e,se,s,sw,w,nw|n (north, northeast etc)
     |wu,d|n (up and down)
     |wi,o|n (in and out)
    The full names (north, in, southwest, etc) will always be put as
    main name for the exit, using the abbreviation as an alias (so an
    exit will always be able to be used with both "north" as well as
    "n" for example). Opposite directions will automatically be
    created back from the new room unless the /oneway switch is given.
    For more flexibility and power in creating rooms, use dig.
    """

    key = "tunnel"
    aliases = ["tun"]
    switch_options = ("oneway", "tel")
    locks = "cmd: perm(tunnel) or perm(Builder)"
    help_category = "Building"

    # store the direction, full name and its opposite
    directions = {
        "n": ("north", "s"),
        "ne": ("northeast", "sw"),
        "e": ("east", "w"),
        "se": ("southeast", "nw"),
        "s": ("south", "n"),
        "sw": ("southwest", "ne"),
        "w": ("west", "e"),
        "nw": ("northwest", "se"),
        "u": ("up", "d"),
        "d": ("down", "u"),
        "i": ("in", "o"),
        "o": ("out", "i"),
    }

    def func(self):
        """Implements the tunnel command"""

        if not self.args or not self.lhs:
            string = (
                "Usage: tunnel[/switch] <direction>[:typeclass] [= <roomname>"
                "[;alias;alias;...][:typeclass]]"
            )
            self.caller.msg(string)
            return

        # If we get a typeclass, we need to get just the exitname
        exitshort = self.lhs.split(":")[0]

        if exitshort not in self.directions:
            string = "tunnel can only understand the following directions: %s." % ",".join(
                sorted(self.directions.keys())
            )
            string += "\n(use dig for more freedom)"
            self.caller.msg(string)
            return

        # retrieve all input and parse it
        exitname, backshort = self.directions[exitshort]
        backname = self.directions[backshort][0]

        # if we recieved a typeclass for the exit, add it to the alias(short name)
        if ":" in self.lhs:
            # limit to only the first : character
            exit_typeclass = ":" + self.lhs.split(":", 1)[-1]
            # exitshort and backshort are the last part of the exit strings,
            # so we add our typeclass argument after
            exitshort += exit_typeclass
            backshort += exit_typeclass

        roomname = "Some place"
        if self.rhs:
            roomname = self.rhs  # this may include aliases; that's fine.

        telswitch = ""
        if "tel" in self.switches:
            telswitch = "/teleport"
        backstring = ""
        if "oneway" not in self.switches:
            backstring = ", %s;%s" % (backname, backshort)

        # build the string we will use to call dig
        digstring = "dig%s %s = %s;%s%s" % (telswitch, roomname, exitname, exitshort, backstring)
        self.execute_cmd(digstring)


class CmdLink(COMMAND_DEFAULT_CLASS):
    """
    link existing rooms together with exits

    Usage:
      link[/switches] <object> = <target>
      link[/switches] <object> =
      link[/switches] <object>

    Switch:
      twoway - connect two exits. For this to work, BOTH <object>
               and <target> must be exit objects.

    If <object> is an exit, set its destination to <target>. Two-way operation
    instead sets the destination to the *locations* of the respective given
    arguments.
    The second form (a lone =) sets the destination to None (same as
    the unlink command) and the third form (without =) just shows the
    currently set destination.
    """

    key = "link"
    locks = "cmd:perm(link) or perm(Builder)"
    help_category = "Building"

    def func(self):
        """Perform the link"""
        caller = self.caller

        if not self.args:
            caller.msg("Usage: link[/twoway] <object> = <target>")
            return

        object_name = self.lhs

        # try to search locally first
        results = caller.search(object_name, quiet=True)
        if len(results) > 1:  # local results was a multimatch. Inform them to be more specific
            _AT_SEARCH_RESULT = variable_from_module(*settings.SEARCH_AT_RESULT.rsplit(".", 1))
            return _AT_SEARCH_RESULT(results, caller, query=object_name)
        elif len(results) == 1:  # A unique local match
            obj = results[0]
        else:  # No matches. Search globally
            obj = caller.search(object_name, global_search=True)
            if not obj:
                return

        if self.rhs:
            # this means a target name was given
            target = caller.search(self.rhs, global_search=True)
            if not target:
                return

            if target == obj:
                self.caller.msg("Cannot link an object to itself.")
                return

            string = ""
            note = "Note: %s(%s) did not have a destination set before. Make sure you linked the right thing."
            if not obj.destination:
                string = note % (obj.name, obj.dbref)
            if "twoway" in self.switches:
                if not (target.location and obj.location):
                    string = "To create a two-way link, %s and %s must both have a location" % (
                        obj,
                        target,
                    )
                    string += " (i.e. they cannot be rooms, but should be exits)."
                    self.caller.msg(string)
                    return
                if not target.destination:
                    string += note % (target.name, target.dbref)
                obj.destination = target.location
                target.destination = obj.location
                string += "\nLink created %s (in %s) <-> %s (in %s) (two-way)." % (
                    obj.name,
                    obj.location,
                    target.name,
                    target.location,
                )
            else:
                obj.destination = target
                string += "\nLink created %s -> %s (one way)." % (obj.name, target)

        elif self.rhs is None:
            # this means that no = was given (otherwise rhs
            # would have been an empty string). So we inspect
            # the home/destination on object
            dest = obj.destination
            if dest:
                string = "%s is an exit to %s." % (obj.name, dest.name)
            else:
                string = "%s is not an exit. Its home location is %s." % (obj.name, obj.home)

        else:
            # We gave the command link 'obj = ' which means we want to
            # clear destination.
            if obj.destination:
                obj.destination = None
                string = "Former exit %s no longer links anywhere." % obj.name
            else:
                string = "%s had no destination to unlink." % obj.name
        # give feedback
        caller.msg(string.strip())


class CmdUnLink(CmdLink):
    """
    remove exit-connections between rooms

    Usage:
      unlink <Object>

    Unlinks an object, for example an exit, disconnecting
    it from whatever it was connected to.
    """

    # this is just a child of CmdLink

    key = "unlink"
    locks = "cmd:perm(unlink) or perm(Builder)"
    help_key = "Building"

    def func(self):
        """
        All we need to do here is to set the right command
        and call func in CmdLink
        """

        caller = self.caller

        if not self.args:
            caller.msg("Usage: unlink <object>")
            return

        # This mimics 'link <obj> = ' which is the same as unlink
        self.rhs = ""

        # call the link functionality
        super().func()


class CmdSetHome(CmdLink):
    """
    set an object's home location

    Usage:
      sethome <obj> [= <home_location>]
      sethom <obj>

    The "home" location is a "safety" location for objects; they
    will be moved there if their current location ceases to exist. All
    objects should always have a home location for this reason.
    It is also a convenient target of the "home" command.

    If no location is given, just view the object's home location.
    """

    key = "sethome"
    locks = "cmd:perm(sethome) or perm(Builder)"
    help_category = "Building"

    def func(self):
        """implement the command"""
        if not self.args:
            string = "Usage: sethome <obj> [= <home_location>]"
            self.caller.msg(string)
            return

        obj = self.caller.search(self.lhs, global_search=True)
        if not obj:
            return
        if not self.rhs:
            # just view
            home = obj.home
            if not home:
                string = "This object has no home location set!"
            else:
                string = "%s's current home is %s(%s)." % (obj, home, home.dbref)
        else:
            # set a home location
            new_home = self.caller.search(self.rhs, global_search=True)
            if not new_home:
                return
            old_home = obj.home
            obj.home = new_home
            if old_home:
                string = "Home location of %s was changed from %s(%s) to %s(%s)." % (
                    obj,
                    old_home,
                    old_home.dbref,
                    new_home,
                    new_home.dbref,
                )
            else:
                string = "Home location of %s was set to %s(%s)." % (obj, new_home, new_home.dbref)
        self.caller.msg(string)


class CmdListCmdSets(COMMAND_DEFAULT_CLASS):
    """
    list command sets defined on an object

    Usage:
      cmdsets <obj>

    This displays all cmdsets assigned
    to a user. Defaults to yourself.
    """

    key = "cmdsets"
    aliases = "listcmsets"
    locks = "cmd:perm(listcmdsets) or perm(Builder)"
    help_category = "Building"

    def func(self):
        """list the cmdsets"""

        caller = self.caller
        if self.arglist:
            obj = caller.search(self.arglist[0])
            if not obj:
                return
        else:
            obj = caller
        string = "%s" % obj.cmdset
        caller.msg(string)


class CmdName(ObjManipCommand):
    """
    change the name and/or aliases of an object

    Usage:
      name <obj> = <newname>;alias1;alias2

    Rename an object to something new. Use *obj to
    rename an account.

    """

    key = "name"
    aliases = ["rename"]
    locks = "cmd:perm(rename) or perm(Builder)"
    help_category = "Building"

    def func(self):
        """change the name"""

        caller = self.caller
        if not self.args:
            caller.msg("Usage: name <obj> = <newname>[;alias;alias;...]")
            return

        obj = None
        if self.lhs_objs:
            objname = self.lhs_objs[0]["name"]
            if objname.startswith("*"):
                # account mode
                obj = caller.account.search(objname.lstrip("*"))
                if obj:
                    if self.rhs_objs[0]["aliases"]:
                        caller.msg("Accounts can't have aliases.")
                        return
                    newname = self.rhs
                    if not newname:
                        caller.msg("No name defined!")
                        return
                    if not (obj.access(caller, "control") or obj.access(caller, "edit")):
                        caller.msg("You don't have right to edit this account %s." % obj)
                        return
                    obj.username = newname
                    obj.save()
                    caller.msg("Account's name changed to '%s'." % newname)
                    return
            # object search, also with *
            obj = caller.search(objname)
            if not obj:
                return
        if self.rhs_objs:
            newname = self.rhs_objs[0]["name"]
            aliases = self.rhs_objs[0]["aliases"]
        else:
            newname = self.rhs
            aliases = None
        if not newname and not aliases:
            caller.msg("No names or aliases defined!")
            return
        if not (obj.access(caller, "control") or obj.access(caller, "edit")):
            caller.msg("You don't have the right to edit %s." % obj)
            return
        # change the name and set aliases:
        if newname:
            obj.name = newname
        astring = ""
        if aliases:
            [obj.aliases.add(alias) for alias in aliases]
            astring = " (%s)" % (", ".join(aliases))
        # fix for exits - we need their exit-command to change name too
        if obj.destination:
            obj.flush_from_cache(force=True)
        caller.msg("Object's name changed to '%s'%s." % (newname, astring))


class CmdOpen(ObjManipCommand):
    """
    open a new exit from the current room

    Usage:
      open <new exit>[;alias;alias..][:typeclass] [,<return exit>[;alias;..][:typeclass]]] = <destination>

    Handles the creation of exits. If a destination is given, the exit
    will point there. The <return exit> argument sets up an exit at the
    destination leading back to the current room. Destination name
    can be given both as a #dbref and a name, if that name is globally
    unique.

    """

    key = "open"
    locks = "cmd:perm(open) or perm(Builder)"
    help_category = "Building"

    # a custom member method to chug out exits and do checks
    def create_exit(self, exit_name, location, destination, exit_aliases=None, typeclass=None):
        """
        Helper function to avoid code duplication.
        At this point we know destination is a valid location

        """
        caller = self.caller
        string = ""
        # check if this exit object already exists at the location.
        # we need to ignore errors (so no automatic feedback)since we
        # have to know the result of the search to decide what to do.
        exit_obj = caller.search(exit_name, location=location, quiet=True, exact=True)
        if len(exit_obj) > 1:
            # give error message and return
            caller.search(exit_name, location=location, exact=True)
            return None
        if exit_obj:
            exit_obj = exit_obj[0]
            if not exit_obj.destination:
                # we are trying to link a non-exit
                string = "'%s' already exists and is not an exit!\nIf you want to convert it "
                string += (
                    "to an exit, you must assign an object to the 'destination' property first."
                )
                caller.msg(string % exit_name)
                return None
            # we are re-linking an old exit.
            old_destination = exit_obj.destination
            if old_destination:
                string = "Exit %s already exists." % exit_name
                if old_destination.id != destination.id:
                    # reroute the old exit.
                    exit_obj.destination = destination
                    if exit_aliases:
                        [exit_obj.aliases.add(alias) for alias in exit_aliases]
                    string += " Rerouted its old destination '%s' to '%s' and changed aliases." % (
                        old_destination.name,
                        destination.name,
                    )
                else:
                    string += " It already points to the correct place."

        else:
            # exit does not exist before. Create a new one.
            if not typeclass:
                typeclass = settings.BASE_EXIT_TYPECLASS
            exit_obj = create.create_object(
                typeclass, key=exit_name, location=location, aliases=exit_aliases, report_to=caller
            )
            if exit_obj:
                # storing a destination is what makes it an exit!
                exit_obj.destination = destination
                string = (
                    ""
                    if not exit_aliases
                    else " (aliases: %s)" % (", ".join([str(e) for e in exit_aliases]))
                )
                string = "Created new Exit '%s' from %s to %s%s." % (
                    exit_name,
                    location.name,
                    destination.name,
                    string,
                )
            else:
                string = "Error: Exit '%s' not created." % exit_name
        # emit results
        caller.msg(string)
        return exit_obj

    def func(self):
        """
        This is where the processing starts.
        Uses the ObjManipCommand.parser() for pre-processing
        as well as the self.create_exit() method.
        """
        caller = self.caller

        if not self.args or not self.rhs:
            string = "Usage: open <new exit>[;alias...][:typeclass][,<return exit>[;alias..][:typeclass]]] "
            string += "= <destination>"
            caller.msg(string)
            return

        # We must have a location to open an exit
        location = caller.location
        if not location:
            caller.msg("You cannot create an exit from a None-location.")
            return

        # obtain needed info from cmdline

        exit_name = self.lhs_objs[0]["name"]
        exit_aliases = self.lhs_objs[0]["aliases"]
        exit_typeclass = self.lhs_objs[0]["option"]
        dest_name = self.rhs

        # first, check so the destination exists.
        destination = caller.search(dest_name, global_search=True)
        if not destination:
            return

        # Create exit
        ok = self.create_exit(exit_name, location, destination, exit_aliases, exit_typeclass)
        if not ok:
            # an error; the exit was not created, so we quit.
            return
        # Create back exit, if any
        if len(self.lhs_objs) > 1:
            back_exit_name = self.lhs_objs[1]["name"]
            back_exit_aliases = self.lhs_objs[1]["aliases"]
            back_exit_typeclass = self.lhs_objs[1]["option"]
            self.create_exit(
                back_exit_name, destination, location, back_exit_aliases, back_exit_typeclass
            )


def _convert_from_string(cmd, strobj):
    """
    Converts a single object in *string form* to its equivalent python
    type.

     Python earlier than 2.6:
    Handles floats, ints, and limited nested lists and dicts
    (can't handle lists in a dict, for example, this is mainly due to
    the complexity of parsing this rather than any technical difficulty -
    if there is a need for set-ing such complex structures on the
    command line we might consider adding it).
     Python 2.6 and later:
    Supports all Python structures through literal_eval as long as they
    are valid Python syntax. If they are not (such as [test, test2], ie
    without the quotes around the strings), the entire structure will
    be converted to a string and a warning will be given.

    We need to convert like this since all data being sent over the
    telnet connection by the Account is text - but we will want to
    store it as the "real" python type so we can do convenient
    comparisons later (e.g.  obj.db.value = 2, if value is stored as a
    string this will always fail).
    """

    # Use literal_eval to parse python structure exactly.
    try:
        return _LITERAL_EVAL(strobj)
    except (SyntaxError, ValueError):
        # treat as string
        strobj = utils.to_str(strobj)
        string = (
            '|RNote: name "|r%s|R" was converted to a string. '
            "Make sure this is acceptable." % strobj
        )
        cmd.caller.msg(string)
        return strobj
    except Exception as err:
        string = "|RUnknown error in evaluating Attribute: {}".format(err)
        return string


class CmdSetAttribute(ObjManipCommand):
    """
    set attribute on an object or account

    Usage:
      set <obj>/<attr> = <value>
      set <obj>/<attr> =
      set <obj>/<attr>
      set *<account>/<attr> = <value>

    Switch:
        edit: Open the line editor (string values only)
        script: If we're trying to set an attribute on a script
        channel: If we're trying to set an attribute on a channel
        account: If we're trying to set an attribute on an account
        room: Setting an attribute on a room (global search)
        exit: Setting an attribute on an exit (global search)
        char: Setting an attribute on a character (global search)
        character: Alias for char, as above.

    Sets attributes on objects. The second example form above clears a
    previously set attribute while the third form inspects the current value of
    the attribute (if any). The last one (with the star) is a shortcut for
    operating on a player Account rather than an Object.

    The most common data to save with this command are strings and
    numbers. You can however also set Python primitives such as lists,
    dictionaries and tuples on objects (this might be important for
    the functionality of certain custom objects).  This is indicated
    by you starting your value with one of |c'|n, |c"|n, |c(|n, |c[|n
    or |c{ |n.

    Once you have stored a Python primitive as noted above, you can include
    |c[<key>]|n in <attr> to reference nested values in e.g. a list or dict.

    Remember that if you use Python primitives like this, you must
    write proper Python syntax too - notably you must include quotes
    around your strings or you will get an error.

    """

    key = "set"
    locks = "cmd:perm(set) or perm(Builder)"
    help_category = "Building"
    nested_re = re.compile(r"\[.*?\]")
    not_found = object()

    def check_obj(self, obj):
        """
        This may be overridden by subclasses in case restrictions need to be
        placed on whether certain objects can have attributes set by certain
        accounts.

        This function is expected to display its own error message.

        Returning False will abort the command.
        """
        return True

    def check_attr(self, obj, attr_name):
        """
        This may be overridden by subclasses in case restrictions need to be
        placed on what attributes can be set by who beyond the normal lock.

        This functions is expected to display its own error message. It is
        run once for every attribute that is checked, blocking only those
        attributes which are not permitted and letting the others through.
        """
        return attr_name

    def split_nested_attr(self, attr):
        """
        Yields tuples of (possible attr name, nested keys on that attr).
        For performance, this is biased to the deepest match, but allows compatability
        with older attrs that might have been named with `[]`'s.

        > list(split_nested_attr("nested['asdf'][0]"))
        [
            ('nested', ['asdf', 0]),
            ("nested['asdf']", [0]),
            ("nested['asdf'][0]", []),
        ]
        """
        quotes = "\"'"

        def clean_key(val):
            val = val.strip("[]")
            if val[0] in quotes:
                return val.strip(quotes)
            if val[0] == LIST_APPEND_CHAR:
                # List insert/append syntax
                return val
            try:
                return int(val)
            except ValueError:
                return val

        parts = self.nested_re.findall(attr)

        base_attr = ""
        if parts:
            base_attr = attr[: attr.find(parts[0])]
        for index, part in enumerate(parts):
            yield (base_attr, [clean_key(p) for p in parts[index:]])
            base_attr += part
        yield (attr, [])

    def do_nested_lookup(self, value, *keys):
        result = value
        for key in keys:
            try:
                result = result.__getitem__(key)
            except (IndexError, KeyError, TypeError):
                return self.not_found
        return result

    def view_attr(self, obj, attr):
        """
        Look up the value of an attribute and return a string displaying it.
        """
        nested = False
        for key, nested_keys in self.split_nested_attr(attr):
            nested = True
            if obj.attributes.has(key):
                val = obj.attributes.get(key)
                val = self.do_nested_lookup(val, *nested_keys)
                if val is not self.not_found:
                    return "\nAttribute %s/%s = %s" % (obj.name, attr, val)
        error = "\n%s has no attribute '%s'." % (obj.name, attr)
        if nested:
            error += " (Nested lookups attempted)"
        return error

    def rm_attr(self, obj, attr):
        """
        Remove an attribute from the object, or a nested data structure, and report back.
        """
        nested = False
        for key, nested_keys in self.split_nested_attr(attr):
            nested = True
            if obj.attributes.has(key):
                if nested_keys:
                    del_key = nested_keys[-1]
                    val = obj.attributes.get(key)
                    deep = self.do_nested_lookup(val, *nested_keys[:-1])
                    if deep is not self.not_found:
                        try:
                            del deep[del_key]
                        except (IndexError, KeyError, TypeError):
                            continue
                    return "\nDeleted attribute '%s' (= nested) from %s." % (attr, obj.name)
                else:
                    exists = obj.attributes.has(key)
                    obj.attributes.remove(attr)
                    return "\nDeleted attribute '%s' (= %s) from %s." % (attr, exists, obj.name)
        error = "\n%s has no attribute '%s'." % (obj.name, attr)
        if nested:
            error += " (Nested lookups attempted)"
        return error

    def set_attr(self, obj, attr, value):
        done = False
        for key, nested_keys in self.split_nested_attr(attr):
            if obj.attributes.has(key) and nested_keys:
                acc_key = nested_keys[-1]
                lookup_value = obj.attributes.get(key)
                deep = self.do_nested_lookup(lookup_value, *nested_keys[:-1])
                if deep is not self.not_found:
                    # To support appending and inserting to lists
                    # a key that starts with LIST_APPEND_CHAR will insert a new item at that
                    # location, and move the other elements down.
                    # Using LIST_APPEND_CHAR alone will append to the list
                    if isinstance(acc_key, str) and acc_key[0] == LIST_APPEND_CHAR:
                        try:
                            if len(acc_key) > 1:
                                where = int(acc_key[1:])
                                deep.insert(where, value)
                            else:
                                deep.append(value)
                        except (ValueError, AttributeError):
                            pass
                        else:
                            value = lookup_value
                            attr = key
                            done = True
                            break

                    # List magic failed, just use like a key/index
                    try:
                        deep[acc_key] = value
                    except TypeError as err:
                        # Tuples can't be modified
                        return "\n%s - %s" % (err, deep)

                    value = lookup_value
                    attr = key
                    done = True
                    break

        verb = "Modified" if obj.attributes.has(attr) else "Created"
        try:
            if not done:
                obj.attributes.add(attr, value)
            return "\n%s attribute %s/%s = %s" % (verb, obj.name, attr, repr(value))
        except SyntaxError:
            # this means literal_eval tried to parse a faulty string
            return (
                "\n|RCritical Python syntax error in your value. Only "
                "primitive Python structures are allowed.\nYou also "
                "need to use correct Python syntax. Remember especially "
                "to put quotes around all strings inside lists and "
                "dicts.|n"
            )

    def edit_handler(self, obj, attr):
        """Activate the line editor"""

        def load(caller):
            """Called for the editor to load the buffer"""
            old_value = obj.attributes.get(attr)
            if old_value is not None and not isinstance(old_value, str):
                typ = type(old_value).__name__
                self.caller.msg(
                    "|RWARNING! Saving this buffer will overwrite the "
                    "current attribute (of type %s) with a string!|n" % typ
                )
                return str(old_value)
            return old_value

        def save(caller, buf):
            """Called when editor saves its buffer."""
            obj.attributes.add(attr, buf)
            caller.msg("Saved Attribute %s." % attr)

        # start the editor
        EvEditor(self.caller, load, save, key="%s/%s" % (obj, attr))

    def search_for_obj(self, objname):
        """
        Searches for an object matching objname. The object may be of different typeclasses.
        Args:
            objname: Name of the object we're looking for

        Returns:
            A typeclassed object, or None if nothing is found.
        """
        from evennia.utils.utils import variable_from_module

        _AT_SEARCH_RESULT = variable_from_module(*settings.SEARCH_AT_RESULT.rsplit(".", 1))
        caller = self.caller
        if objname.startswith("*") or "account" in self.switches:
            found_obj = caller.search_account(objname.lstrip("*"))
        elif "script" in self.switches:
            found_obj = _AT_SEARCH_RESULT(search.search_script(objname), caller)
        elif "channel" in self.switches:
            found_obj = _AT_SEARCH_RESULT(search.search_channel(objname), caller)
        else:
            global_search = True
            if "char" in self.switches or "character" in self.switches:
                typeclass = settings.BASE_CHARACTER_TYPECLASS
            elif "room" in self.switches:
                typeclass = settings.BASE_ROOM_TYPECLASS
            elif "exit" in self.switches:
                typeclass = settings.BASE_EXIT_TYPECLASS
            else:
                global_search = False
                typeclass = None
            found_obj = caller.search(objname, global_search=global_search, typeclass=typeclass)
        return found_obj

    def func(self):
        """Implement the set attribute - a limited form of py."""

        caller = self.caller
        if not self.args:
            caller.msg("Usage: set obj/attr = value. Use empty value to clear.")
            return

        # get values prepared by the parser
        value = self.rhs
        objname = self.lhs_objattr[0]["name"]
        attrs = self.lhs_objattr[0]["attrs"]

        obj = self.search_for_obj(objname)
        if not obj:
            return

        if not self.check_obj(obj):
            return

        result = []
        if "edit" in self.switches:
            # edit in the line editor
            if not (obj.access(self.caller, "control") or obj.access(self.caller, "edit")):
                caller.msg("You don't have permission to edit %s." % obj.key)
                return

            if len(attrs) > 1:
                caller.msg("The Line editor can only be applied " "to one attribute at a time.")
                return
            self.edit_handler(obj, attrs[0])
            return
        if not value:
            if self.rhs is None:
                # no = means we inspect the attribute(s)
                if not attrs:
                    attrs = [attr.key for attr in obj.attributes.all()]
                for attr in attrs:
                    if not self.check_attr(obj, attr):
                        continue
                    result.append(self.view_attr(obj, attr))
                # we view it without parsing markup.
                self.caller.msg("".join(result).strip(), options={"raw": True})
                return
            else:
                # deleting the attribute(s)
                if not (obj.access(self.caller, "control") or obj.access(self.caller, "edit")):
                    caller.msg("You don't have permission to edit %s." % obj.key)
                    return
                for attr in attrs:
                    if not self.check_attr(obj, attr):
                        continue
                    result.append(self.rm_attr(obj, attr))
        else:
            # setting attribute(s). Make sure to convert to real Python type before saving.
            if not (obj.access(self.caller, "control") or obj.access(self.caller, "edit")):
                caller.msg("You don't have permission to edit %s." % obj.key)
                return
            for attr in attrs:
                if not self.check_attr(obj, attr):
                    continue
                value = _convert_from_string(self, value)
                result.append(self.set_attr(obj, attr, value))
        # send feedback
        caller.msg("".join(result).strip("\n"))


class CmdTypeclass(COMMAND_DEFAULT_CLASS):
    """
    set or change an object's typeclass

    Usage:
      typeclass[/switch] <object> [= typeclass.path]
      type                     ''
      parent                   ''
      typeclass/list/show [typeclass.path]
      swap - this is a shorthand for using /force/reset flags.
      update - this is a shorthand for using the /force/reload flag.

    Switch:
      show, examine - display the current typeclass of object (default) or, if
            given a typeclass path, show the docstring of that typeclass.
      update - *only* re-run at_object_creation on this object
              meaning locks or other properties set later may remain.
      reset - clean out *all* the attributes and properties on the
              object - basically making this a new clean object.
      force - change to the typeclass also if the object
              already has a typeclass of the same name.
      list - show available typeclasses. Only typeclasses in modules actually
             imported or used from somewhere in the code will show up here
             (those typeclasses are still available if you know the path)

    Example:
      type button = examples.red_button.RedButton

    If the typeclass_path is not given, the current object's typeclass is
    assumed.

    View or set an object's typeclass. If setting, the creation hooks of the
    new typeclass will be run on the object. If you have clashing properties on
    the old class, use /reset. By default you are protected from changing to a
    typeclass of the same name as the one you already have - use /force to
    override this protection.

    The given typeclass must be identified by its location using python
    dot-notation pointing to the correct module and class. If no typeclass is
    given (or a wrong typeclass is given). Errors in the path or new typeclass
    will lead to the old typeclass being kept. The location of the typeclass
    module is searched from the default typeclass directory, as defined in the
    server settings.

    """

    key = "typeclass"
    aliases = ["type", "parent", "swap", "update"]
    switch_options = ("show", "examine", "update", "reset", "force", "list")
    locks = "cmd:perm(typeclass) or perm(Builder)"
    help_category = "Building"

    def func(self):
        """Implements command"""

        caller = self.caller

        if "list" in self.switches:
            tclasses = get_all_typeclasses()
            contribs = [key for key in sorted(tclasses) if key.startswith("evennia.contrib")] or [
                "<None loaded>"
            ]
            core = [
                key for key in sorted(tclasses) if key.startswith("evennia") and key not in contribs
            ] or ["<None loaded>"]
            game = [key for key in sorted(tclasses) if not key.startswith("evennia")] or [
                "<None loaded>"
            ]
            string = (
                "|wCore typeclasses|n\n"
                "    {core}\n"
                "|wLoaded Contrib typeclasses|n\n"
                "    {contrib}\n"
                "|wGame-dir typeclasses|n\n"
                "    {game}"
            ).format(
                core="\n    ".join(core), contrib="\n    ".join(contribs), game="\n    ".join(game)
            )
            EvMore(caller, string, exit_on_lastpage=True)
            return

        if not self.args:
            caller.msg("Usage: %s <object> [= typeclass]" % self.cmdstring)
            return

        if "show" in self.switches or "examine" in self.switches:
            oquery = self.lhs
            obj = caller.search(oquery, quiet=True)
            if not obj:
                # no object found to examine, see if it's a typeclass-path instead
                tclasses = get_all_typeclasses()
                matches = [
                    (key, tclass) for key, tclass in tclasses.items() if key.endswith(oquery)
                ]
                nmatches = len(matches)
                if nmatches > 1:
                    caller.msg(
                        "Multiple typeclasses found matching {}:\n  {}".format(
                            oquery, "\n  ".join(tup[0] for tup in matches)
                        )
                    )
                elif not matches:
                    caller.msg("No object or typeclass path found to match '{}'".format(oquery))
                else:
                    # one match found
                    caller.msg(
                        "Docstring for typeclass '{}':\n{}".format(oquery, matches[0][1].__doc__)
                    )
            else:
                # do the search again to get the error handling in case of multi-match
                obj = caller.search(oquery)
                if not obj:
                    return
                caller.msg(
                    "{}'s current typeclass is '{}.{}'".format(
                        obj.name, obj.__class__.__module__, obj.__class__.__name__
                    )
                )
            return

        # get object to swap on
        obj = caller.search(self.lhs)
        if not obj:
            return

        if not hasattr(obj, "__dbclass__"):
            string = "%s is not a typed object." % obj.name
            caller.msg(string)
            return

        new_typeclass = self.rhs or obj.path

        if "show" in self.switches or "examine" in self.switches:
            string = "%s's current typeclass is %s." % (obj.name, obj.__class__)
            caller.msg(string)
            return

        if self.cmdstring == "swap":
            self.switches.append("force")
            self.switches.append("reset")
        elif self.cmdstring == "update":
            self.switches.append("force")
            self.switches.append("update")

        if not (obj.access(caller, "control") or obj.access(caller, "edit")):
            caller.msg("You are not allowed to do that.")
            return

        if not hasattr(obj, "swap_typeclass"):
            caller.msg("This object cannot have a type at all!")
            return

        is_same = obj.is_typeclass(new_typeclass, exact=True)
        if is_same and "force" not in self.switches:
            string = "%s already has the typeclass '%s'. Use /force to override." % (
                obj.name,
                new_typeclass,
            )
        else:
            update = "update" in self.switches
            reset = "reset" in self.switches
            hooks = "at_object_creation" if update else "all"
            old_typeclass_path = obj.typeclass_path

            # we let this raise exception if needed
            obj.swap_typeclass(
                new_typeclass, clean_attributes=reset, clean_cmdsets=reset, run_start_hooks=hooks
            )

            if is_same:
                string = "%s updated its existing typeclass (%s).\n" % (obj.name, obj.path)
            else:
                string = "%s changed typeclass from %s to %s.\n" % (
                    obj.name,
                    old_typeclass_path,
                    obj.typeclass_path,
                )
            if update:
                string += "Only the at_object_creation hook was run (update mode)."
            else:
                string += "All object creation hooks were run."
            if reset:
                string += " All old attributes where deleted before the swap."
            else:
                string += " Attributes set before swap were not removed."

        caller.msg(string)


class CmdWipe(ObjManipCommand):
    """
    clear all attributes from an object

    Usage:
      wipe <object>[/<attr>[/<attr>...]]

    Example:
      wipe box
      wipe box/colour

    Wipes all of an object's attributes, or optionally only those
    matching the given attribute-wildcard search string.
    """

    key = "wipe"
    locks = "cmd:perm(wipe) or perm(Builder)"
    help_category = "Building"

    def func(self):
        """
        inp is the dict produced in ObjManipCommand.parse()
        """

        caller = self.caller

        if not self.args:
            caller.msg("Usage: wipe <object>[/<attr>/<attr>...]")
            return

        # get the attributes set by our custom parser
        objname = self.lhs_objattr[0]["name"]
        attrs = self.lhs_objattr[0]["attrs"]

        obj = caller.search(objname)
        if not obj:
            return
        if not (obj.access(caller, "control") or obj.access(caller, "edit")):
            caller.msg("You are not allowed to do that.")
            return
        if not attrs:
            # wipe everything
            obj.attributes.clear()
            string = "Wiped all attributes on %s." % obj.name
        else:
            for attrname in attrs:
                obj.attributes.remove(attrname)
            string = "Wiped attributes %s on %s."
            string = string % (",".join(attrs), obj.name)
        caller.msg(string)


class CmdLock(ObjManipCommand):
    """
    assign a lock definition to an object

    Usage:
      lock <object or *account>[ = <lockstring>]
      or
      lock[/switch] <object or *account>/<access_type>

    Switch:
      del - delete given access type
      view - view lock associated with given access type (default)

    If no lockstring is given, shows all locks on
    object.

    Lockstring is of the form
       access_type:[NOT] func1(args)[ AND|OR][ NOT] func2(args) ...]
    Where func1, func2 ... valid lockfuncs with or without arguments.
    Separator expressions need not be capitalized.

    For example:
       'get: id(25) or perm(Admin)'
    The 'get' lock access_type is checked e.g. by the 'get' command.
    An object locked with this example lock will only be possible to pick up
    by Admins or by an object with id=25.

    You can add several access_types after one another by separating
    them by ';', i.e:
       'get:id(25); delete:perm(Builder)'
    """

    key = "lock"
    aliases = ["locks"]
    locks = "cmd: perm(locks) or perm(Builder)"
    help_category = "Building"

    def func(self):
        """Sets up the command"""

        caller = self.caller
        if not self.args:
            string = (
                "Usage: lock <object>[ = <lockstring>] or lock[/switch] " "<object>/<access_type>"
            )
            caller.msg(string)
            return

        if "/" in self.lhs:
            # call of the form lock obj/access_type
            objname, access_type = [p.strip() for p in self.lhs.split("/", 1)]
            obj = None
            if objname.startswith("*"):
                obj = caller.search_account(objname.lstrip("*"))
            if not obj:
                obj = caller.search(objname)
                if not obj:
                    return
            has_control_access = obj.access(caller, "control")
            if access_type == "control" and not has_control_access:
                # only allow to change 'control' access if you have 'control' access already
                caller.msg("You need 'control' access to change this type of lock.")
                return

            if not (has_control_access or obj.access(caller, "edit")):
                caller.msg("You are not allowed to do that.")
                return

            lockdef = obj.locks.get(access_type)

            if lockdef:
                if "del" in self.switches:
                    obj.locks.delete(access_type)
                    string = "deleted lock %s" % lockdef
                else:
                    string = lockdef
            else:
                string = "%s has no lock of access type '%s'." % (obj, access_type)
            caller.msg(string)
            return

        if self.rhs:
            # we have a = separator, so we are assigning a new lock
            if self.switches:
                swi = ", ".join(self.switches)
                caller.msg(
                    "Switch(es) |w%s|n can not be used with a "
                    "lock assignment. Use e.g. "
                    "|wlock/del objname/locktype|n instead." % swi
                )
                return

            objname, lockdef = self.lhs, self.rhs
            obj = None
            if objname.startswith("*"):
                obj = caller.search_account(objname.lstrip("*"))
            if not obj:
                obj = caller.search(objname)
                if not obj:
                    return
            if not (obj.access(caller, "control") or obj.access(caller, "edit")):
                caller.msg("You are not allowed to do that.")
                return
            ok = False
            lockdef = re.sub(r"\'|\"", "", lockdef)
            try:
                ok = obj.locks.add(lockdef)
            except LockException as e:
                caller.msg(str(e))
            if "cmd" in lockdef.lower() and inherits_from(
                obj, "evennia.objects.objects.DefaultExit"
            ):
                # special fix to update Exits since "cmd"-type locks won't
                # update on them unless their cmdsets are rebuilt.
                obj.at_init()
            if ok:
                caller.msg("Added lock '%s' to %s." % (lockdef, obj))
            return

        # if we get here, we are just viewing all locks on obj
        obj = None
        if self.lhs.startswith("*"):
            obj = caller.search_account(self.lhs.lstrip("*"))
        if not obj:
            obj = caller.search(self.lhs)
        if not obj:
            return
        if not (obj.access(caller, "control") or obj.access(caller, "edit")):
            caller.msg("You are not allowed to do that.")
            return
        caller.msg("\n".join(obj.locks.all()))


class CmdExamine(ObjManipCommand):
    """
    get detailed information about an object

    Usage:
      examine [<object>[/attrname]]
      examine [*<account>[/attrname]]

    Switch:
      account - examine an Account (same as adding *)
      object - examine an Object (useful when OOC)

    The examine command shows detailed game info about an
    object and optionally a specific attribute on it.
    If object is not specified, the current location is examined.

    Append a * before the search string to examine an account.

    """

    key = "examine"
    aliases = ["ex", "exam"]
    locks = "cmd:perm(examine) or perm(Builder)"
    help_category = "Building"
    arg_regex = r"(/\w+?(\s|$))|\s|$"

    account_mode = False

    def list_attribute(self, crop, attr, category, value):
        """
        Formats a single attribute line.
        """
        if crop:
            if not isinstance(value, str):
                value = utils.to_str(value)
            value = utils.crop(value)
        if category:
            string = "\n %s[%s] = %s" % (attr, category, value)
        else:
            string = "\n %s = %s" % (attr, value)
        string = raw(string)
        return string

    def format_attributes(self, obj, attrname=None, crop=True):
        """
        Helper function that returns info about attributes and/or
        non-persistent data stored on object
        """

        if attrname:
            db_attr = [(attrname, obj.attributes.get(attrname), None)]
            try:
                ndb_attr = [(attrname, object.__getattribute__(obj.ndb, attrname))]
            except Exception:
                ndb_attr = None
        else:
            db_attr = [(attr.key, attr.value, attr.category) for attr in obj.db_attributes.all()]
            try:
                ndb_attr = obj.nattributes.all(return_tuples=True)
            except Exception:
                ndb_attr = None
        string = ""
        if db_attr and db_attr[0]:
            string += "\n|wPersistent attributes|n:"
            for attr, value, category in db_attr:
                string += self.list_attribute(crop, attr, category, value)
        if ndb_attr and ndb_attr[0]:
            string += "\n|wNon-Persistent attributes|n:"
            for attr, value in ndb_attr:
                string += self.list_attribute(crop, attr, None, value)
        return string

    def format_output(self, obj, avail_cmdset):
        """
        Helper function that creates a nice report about an object.

        returns a string.
        """
        string = "\n|wName/key|n: |c%s|n (%s)" % (obj.name, obj.dbref)
        if hasattr(obj, "aliases") and obj.aliases.all():
            string += "\n|wAliases|n: %s" % (", ".join(utils.make_iter(str(obj.aliases))))
        if hasattr(obj, "sessions") and obj.sessions.all():
            string += "\n|wSession id(s)|n: %s" % (
                ", ".join("#%i" % sess.sessid for sess in obj.sessions.all())
            )
        if hasattr(obj, "email") and obj.email:
            string += "\n|wEmail|n: |c%s|n" % obj.email
        if hasattr(obj, "has_account") and obj.has_account:
            string += "\n|wAccount|n: |c%s|n" % obj.account.name
            perms = obj.account.permissions.all()
            if obj.account.is_superuser:
                perms = ["<Superuser>"]
            elif not perms:
                perms = ["<None>"]
            string += "\n|wAccount Perms|n: %s" % (", ".join(perms))
            if obj.account.attributes.has("_quell"):
                string += " |r(quelled)|n"
        string += "\n|wTypeclass|n: %s (%s)" % (obj.typename, obj.typeclass_path)
        if hasattr(obj, "location"):
            string += "\n|wLocation|n: %s" % obj.location
            if obj.location:
                string += " (#%s)" % obj.location.id
        if hasattr(obj, "home"):
            string += "\n|wHome|n: %s" % obj.home
            if obj.home:
                string += " (#%s)" % obj.home.id
        if hasattr(obj, "destination") and obj.destination:
            string += "\n|wDestination|n: %s" % obj.destination
            if obj.destination:
                string += " (#%s)" % obj.destination.id
        perms = obj.permissions.all()
        if perms:
            perms_string = ", ".join(perms)
        else:
            perms_string = "<None>"
        if obj.is_superuser:
            perms_string += " [Superuser]"

        string += "\n|wPermissions|n: %s" % perms_string

        locks = str(obj.locks)
        if locks:
            locks_string = utils.fill("; ".join([lock for lock in locks.split(";")]), indent=6)
        else:
            locks_string = " Default"
        string += "\n|wLocks|n:%s" % locks_string

        if not (len(obj.cmdset.all()) == 1 and obj.cmdset.current.key == "_EMPTY_CMDSET"):
            # all() returns a 'stack', so make a copy to sort.
            stored_cmdsets = sorted(obj.cmdset.all(), key=lambda x: x.priority, reverse=True)
            string += "\n|wStored Cmdset(s)|n:\n %s" % (
                "\n ".join(
                    "%s [%s] (%s, prio %s)"
                    % (cmdset.path, cmdset.key, cmdset.mergetype, cmdset.priority)
                    for cmdset in stored_cmdsets
                    if cmdset.key != "_EMPTY_CMDSET"
                )
            )

            # this gets all components of the currently merged set
            all_cmdsets = [(cmdset.key, cmdset) for cmdset in avail_cmdset.merged_from]
            # we always at least try to add account- and session sets since these are ignored
            # if we merge on the object level.
            if hasattr(obj, "account") and obj.account:
                all_cmdsets.extend([(cmdset.key, cmdset) for cmdset in obj.account.cmdset.all()])
                if obj.sessions.count():
                    # if there are more sessions than one on objects it's because of multisession mode 3.
                    # we only show the first session's cmdset here (it is -in principle- possible that
                    # different sessions have different cmdsets but for admins who want such madness
                    # it is better that they overload with their own CmdExamine to handle it).
                    all_cmdsets.extend(
                        [
                            (cmdset.key, cmdset)
                            for cmdset in obj.account.sessions.all()[0].cmdset.all()
                        ]
                    )
            else:
                try:
                    # we have to protect this since many objects don't have sessions.
                    all_cmdsets.extend(
                        [
                            (cmdset.key, cmdset)
                            for cmdset in obj.get_session(obj.sessions.get()).cmdset.all()
                        ]
                    )
                except (TypeError, AttributeError):
                    # an error means we are merging an object without a session
                    pass
            all_cmdsets = [cmdset for cmdset in dict(all_cmdsets).values()]
            all_cmdsets.sort(key=lambda x: x.priority, reverse=True)
            string += "\n|wMerged Cmdset(s)|n:\n %s" % (
                "\n ".join(
                    "%s [%s] (%s, prio %s)"
                    % (cmdset.path, cmdset.key, cmdset.mergetype, cmdset.priority)
                    for cmdset in all_cmdsets
                )
            )

            # list the commands available to this object
            avail_cmdset = sorted([cmd.key for cmd in avail_cmdset if cmd.access(obj, "cmd")])

            cmdsetstr = utils.fill(", ".join(avail_cmdset), indent=2)
            string += "\n|wCommands available to %s (result of Merged CmdSets)|n:\n %s" % (
                obj.key,
                cmdsetstr,
            )

        if hasattr(obj, "scripts") and hasattr(obj.scripts, "all") and obj.scripts.all():
            string += "\n|wScripts|n:\n %s" % obj.scripts
        # add the attributes
        string += self.format_attributes(obj)

        # display Tags
        tags_string = utils.fill(
            ", ".join(
                "%s[%s]" % (tag, category)
                for tag, category in obj.tags.all(return_key_and_category=True)
            ),
            indent=5,
        )
        if tags_string:
            string += "\n|wTags[category]|n: %s" % tags_string.strip()

        # add the contents
        exits = []
        pobjs = []
        things = []
        if hasattr(obj, "contents"):
            for content in obj.contents:
                if content.destination:
                    exits.append(content)
                elif content.account:
                    pobjs.append(content)
                else:
                    things.append(content)
            if exits:
                string += "\n|wExits|n: %s" % ", ".join(
                    ["%s(%s)" % (exit.name, exit.dbref) for exit in exits]
                )
            if pobjs:
                string += "\n|wCharacters|n: %s" % ", ".join(
                    ["|c%s|n(%s)" % (pobj.name, pobj.dbref) for pobj in pobjs]
                )
            if things:
                string += "\n|wContents|n: %s" % ", ".join(
                    [
                        "%s(%s)" % (cont.name, cont.dbref)
                        for cont in obj.contents
                        if cont not in exits and cont not in pobjs
                    ]
                )
        separator = "-" * _DEFAULT_WIDTH
        # output info
        return "%s\n%s\n%s" % (separator, string.strip(), separator)

    def func(self):
        """Process command"""
        caller = self.caller

        def get_cmdset_callback(cmdset):
            """
            We make use of the cmdhandeler.get_and_merge_cmdsets below. This
            is an asynchronous function, returning a Twisted deferred.
            So in order to properly use this we need use this callback;
            it is called with the result of get_and_merge_cmdsets, whenever
            that function finishes. Taking the resulting cmdset, we continue
            to format and output the result.
            """
            string = self.format_output(obj, cmdset)
            self.msg(string.strip())

        if not self.args:
            # If no arguments are provided, examine the invoker's location.
            if hasattr(caller, "location"):
                obj = caller.location
                if not obj.access(caller, "examine"):
                    # If we don't have special info access, just look at the object instead.
                    self.msg(caller.at_look(obj))
                    return
                obj_session = obj.sessions.get()[0] if obj.sessions.count() else None

                # using callback for printing result whenever function returns.
                get_and_merge_cmdsets(
                    obj, obj_session, self.account, obj, "object", self.raw_string
                ).addCallback(get_cmdset_callback)
            else:
                self.msg("You need to supply a target to examine.")
            return

        # we have given a specific target object
        for objdef in self.lhs_objattr:

            obj = None
            obj_name = objdef["name"]
            obj_attrs = objdef["attrs"]

            self.account_mode = (
                utils.inherits_from(caller, "evennia.accounts.accounts.DefaultAccount")
                or "account" in self.switches
                or obj_name.startswith("*")
            )
            if self.account_mode:
                try:
                    obj = caller.search_account(obj_name.lstrip("*"))
                except AttributeError:
                    # this means we are calling examine from an account object
                    obj = caller.search(
                        obj_name.lstrip("*"), search_object="object" in self.switches
                    )
            else:
                obj = caller.search(obj_name)
            if not obj:
                continue

            if not obj.access(caller, "examine"):
                # If we don't have special info access, just look
                # at the object instead.
                self.msg(caller.at_look(obj))
                continue

            if obj_attrs:
                for attrname in obj_attrs:
                    # we are only interested in specific attributes
                    caller.msg(self.format_attributes(obj, attrname, crop=False))
            else:
                session = None
                if obj.sessions.count():
                    mergemode = "session"
                    session = obj.sessions.get()[0]
                elif self.account_mode:
                    mergemode = "account"
                else:
                    mergemode = "object"

                account = None
                objct = None
                if self.account_mode:
                    account = obj
                else:
                    account = obj.account
                    objct = obj

                # using callback to print results whenever function returns.
                get_and_merge_cmdsets(
                    obj, session, account, objct, mergemode, self.raw_string
                ).addCallback(get_cmdset_callback)


class CmdFind(COMMAND_DEFAULT_CLASS):
    """
    search the database for objects

    Usage:
      find[/switches] <name or dbref or *account> [= dbrefmin[-dbrefmax]]
      locate - this is a shorthand for using the /loc switch.

    Switches:
      room       - only look for rooms (location=None)
      exit       - only look for exits (destination!=None)
      char       - only look for characters (BASE_CHARACTER_TYPECLASS)
      exact      - only exact matches are returned.
      loc        - display object location if exists and match has one result
      startswith - search for names starting with the string, rather than containing

    Searches the database for an object of a particular name or exact #dbref.
    Use *accountname to search for an account. The switches allows for
    limiting object matches to certain game entities. Dbrefmin and dbrefmax
    limits matches to within the given dbrefs range, or above/below if only
    one is given.
    """

    key = "find"
    aliases = "search, locate"
    switch_options = ("room", "exit", "char", "exact", "loc", "startswith")
    locks = "cmd:perm(find) or perm(Builder)"
    help_category = "Building"

    def func(self):
        """Search functionality"""
        caller = self.caller
        switches = self.switches

        if not self.args or (not self.lhs and not self.rhs):
            caller.msg("Usage: find <string> [= low [-high]]")
            return

        if "locate" in self.cmdstring:  # Use option /loc as a default for locate command alias
            switches.append("loc")

        searchstring = self.lhs
        
        try:
            # Try grabbing the actual min/max id values by database aggregation
            qs = ObjectDB.objects.values('id').aggregate(low=Min('id'), high=Max('id'))
            low, high = sorted(qs.values())
            if not (low and high):
                raise ValueError(f"{self.__class__.__name__}: Min and max ID not returned by aggregation; falling back to queryset slicing.")
        except Exception as e:
            logger.log_trace(e)
            # If that doesn't work for some reason (empty DB?), guess the lower 
            # bound and do a less-efficient query to find the upper.
            low, high = 1, ObjectDB.objects.all().order_by("-id").first().id
            
        if self.rhs:
            try:
                # Check that rhs is either a valid dbref or dbref range
                bounds = tuple(sorted(dbref(x, False) for x in re.split('[-\s]+', self.rhs.strip())))
                
                # dbref() will return either a valid int or None
                assert bounds
                # None should not exist in the bounds list
                assert None not in bounds
                
                low = bounds[0]
                if len(bounds) > 1:
                    high = bounds[-1]
                    
            except AssertionError:
                caller.msg("Invalid dbref range provided (not a number).")
                return
            except IndexError as e:
                logger.log_err(f"{self.__class__.__name__}: Error parsing upper and lower bounds of query.")
                logger.log_trace(e)
                
        low = min(low, high)
        high = max(low, high)

        is_dbref = utils.dbref(searchstring)
        is_account = searchstring.startswith("*")

        restrictions = ""
        if self.switches:
            restrictions = ", %s" % (", ".join(self.switches))

        if is_dbref or is_account:
            if is_dbref:
                # a dbref search
                result = caller.search(searchstring, global_search=True, quiet=True)
                string = "|wExact dbref match|n(#%i-#%i%s):" % (low, high, restrictions)
            else:
                # an account search
                searchstring = searchstring.lstrip("*")
                result = caller.search_account(searchstring, quiet=True)
                string = "|wMatch|n(#%i-#%i%s):" % (low, high, restrictions)

            if "room" in switches:
                result = result if inherits_from(result, ROOM_TYPECLASS) else None
            if "exit" in switches:
                result = result if inherits_from(result, EXIT_TYPECLASS) else None
            if "char" in switches:
                result = result if inherits_from(result, CHAR_TYPECLASS) else None

            if not result:
                string += "\n   |RNo match found.|n"
            elif not low <= int(result[0].id) <= high:
                string += "\n   |RNo match found for '%s' in #dbref interval.|n" % searchstring
            else:
                result = result[0]
                string += "\n|g   %s - %s|n" % (result.get_display_name(caller), result.path)
                if "loc" in self.switches and not is_account and result.location:
                    string += " (|wlocation|n: |g{}|n)".format(
                        result.location.get_display_name(caller)
                    )
        else:
            # Not an account/dbref search but a wider search; build a queryset.
            # Searches for key and aliases
            if "exact" in switches:
                keyquery = Q(db_key__iexact=searchstring, id__gte=low, id__lte=high)
                aliasquery = Q(
                    db_tags__db_key__iexact=searchstring,
                    db_tags__db_tagtype__iexact="alias",
                    id__gte=low,
                    id__lte=high,
                )
            elif "startswith" in switches:
                keyquery = Q(db_key__istartswith=searchstring, id__gte=low, id__lte=high)
                aliasquery = Q(
                    db_tags__db_key__istartswith=searchstring,
                    db_tags__db_tagtype__iexact="alias",
                    id__gte=low,
                    id__lte=high,
                )
            else:
                keyquery = Q(db_key__icontains=searchstring, id__gte=low, id__lte=high)
                aliasquery = Q(
                    db_tags__db_key__icontains=searchstring,
                    db_tags__db_tagtype__iexact="alias",
                    id__gte=low,
                    id__lte=high,
                )

<<<<<<< HEAD
            results = ObjectDB.objects.filter(keyquery | aliasquery).distinct()
            nresults = results.count()

            if nresults:
                # convert result to typeclasses.
                results = [result for result in results]
                if "room" in switches:
                    results = [obj for obj in results if inherits_from(obj, ROOM_TYPECLASS)]
                if "exit" in switches:
                    results = [obj for obj in results if inherits_from(obj, EXIT_TYPECLASS)]
                if "char" in switches:
                    results = [obj for obj in results if inherits_from(obj, CHAR_TYPECLASS)]
                nresults = len(results)

            # still results after type filtering?
            if nresults:
                if nresults > 1:
                    string = "|w%i Matches|n(#%i-#%i%s):" % (nresults, low, high, restrictions)
                    for res in results:
                        string += "\n   |g%s - %s|n" % (res.get_display_name(caller), res.path)
                else:
                    string = "|wOne Match|n(#%i-#%i%s):" % (low, high, restrictions)
                    string += "\n   |g%s - %s|n" % (
                        results[0].get_display_name(caller),
                        results[0].path,
                    )
                    if "loc" in self.switches and nresults == 1 and results[0].location:
                        string += " (|wlocation|n: |g{}|n)".format(
                            results[0].location.get_display_name(caller)
                        )
=======
            # Keep the initial queryset handy for later reuse
            result_qs = ObjectDB.objects.filter(keyquery | aliasquery).distinct()
            nresults = result_qs.count()
            
            # Use iterator to minimize memory ballooning on large result sets
            results = result_qs.iterator()
            
            # Check and see if type filtering was requested; skip it if not
            if any(x in switches for x in ("room", "exit", "char")):
                obj_ids = set()
                for obj in results:
                    if ("room" in switches and inherits_from(obj, ROOM_TYPECLASS)) \
                    or ("exit" in switches and inherits_from(obj, EXIT_TYPECLASS)) \
                    or ("char" in switches and inherits_from(obj, CHAR_TYPECLASS)):
                        obj_ids.add(obj.id)
                
                # Filter previous queryset instead of requesting another
                filtered_qs = result_qs.filter(id__in=obj_ids).distinct()
                nresults = filtered_qs.count()
                
                # Use iterator again to minimize memory ballooning
                results = filtered_qs.iterator()

            # still results after type filtering?
            if nresults:
                if nresults > 1: header = f'{nresults} Matches'
                else: header = 'One Match'
                
                string = f"|w{header}|n(#{low}-#{high}{restrictions}):"
                res = None
                for res in results:
                    string += f"\n   |g{res.get_display_name(caller)} - {res.path}|n"
                if "loc" in self.switches and nresults == 1 and res and getattr(res, 'location', None):
                    string += f" (|wlocation|n: |g{res.location.get_display_name(caller)}|n)"
>>>>>>> 69c6f3b4
            else:
                string = f"|wNo Matches|n(#{low}-#{high}{restrictions}):"
                string += f"\n   |RNo matches found for '{searchstring}'|n"

        # send result
        caller.msg(string.strip())


class CmdTeleport(COMMAND_DEFAULT_CLASS):
    """
    teleport object to another location

    Usage:
      tel/switch [<object> to||=] <target location>

    Examples:
      tel Limbo
      tel/quiet box = Limbo
      tel/tonone box

    Switches:
      quiet  - don't echo leave/arrive messages to the source/target
               locations for the move.
      intoexit - if target is an exit, teleport INTO
                 the exit object instead of to its destination
      tonone - if set, teleport the object to a None-location. If this
               switch is set, <target location> is ignored.
               Note that the only way to retrieve
               an object from a None location is by direct #dbref
               reference. A puppeted object cannot be moved to None.
      loc - teleport object to the target's location instead of its contents

    Teleports an object somewhere. If no object is given, you yourself
    is teleported to the target location.
    """

    key = "tel"
    aliases = "teleport"
    switch_options = ("quiet", "intoexit", "tonone", "loc")
    rhs_split = ("=", " to ")  # Prefer = delimiter, but allow " to " usage.
    locks = "cmd:perm(teleport) or perm(Builder)"
    help_category = "Building"

    def func(self):
        """Performs the teleport"""

        caller = self.caller
        args = self.args
        lhs, rhs = self.lhs, self.rhs
        switches = self.switches

        # setting switches
        tel_quietly = "quiet" in switches
        to_none = "tonone" in switches
        to_loc = "loc" in switches

        if to_none:
            # teleporting to None
            if not args:
                obj_to_teleport = caller
            else:
                obj_to_teleport = caller.search(lhs, global_search=True)
                if not obj_to_teleport:
                    caller.msg("Did not find object to teleport.")
                    return
            if obj_to_teleport.has_account:
                caller.msg(
                    "Cannot teleport a puppeted object "
                    "(%s, puppeted by %s) to a None-location."
                    % (obj_to_teleport.key, obj_to_teleport.account)
                )
                return
            caller.msg("Teleported %s -> None-location." % obj_to_teleport)
            if obj_to_teleport.location and not tel_quietly:
                obj_to_teleport.location.msg_contents(
                    "%s teleported %s into nothingness." % (caller, obj_to_teleport), exclude=caller
                )
            obj_to_teleport.location = None
            return

        # not teleporting to None location
        if not args and not to_none:
            caller.msg("Usage: teleport[/switches] [<obj> =] <target_loc>||home")
            return

        if rhs:
            obj_to_teleport = caller.search(lhs, global_search=True)
            destination = caller.search(rhs, global_search=True)
        else:
            obj_to_teleport = caller
            destination = caller.search(lhs, global_search=True)
        if not obj_to_teleport:
            caller.msg("Did not find object to teleport.")
            return

        if not destination:
            caller.msg("Destination not found.")
            return
        if to_loc:
            destination = destination.location
            if not destination:
                caller.msg("Destination has no location.")
                return
        if obj_to_teleport == destination:
            caller.msg("You can't teleport an object inside of itself!")
            return
        if obj_to_teleport == destination.location:
            caller.msg("You can't teleport an object inside something it holds!")
            return
        if obj_to_teleport.location and obj_to_teleport.location == destination:
            caller.msg("%s is already at %s." % (obj_to_teleport, destination))
            return
        use_destination = True
        if "intoexit" in self.switches:
            use_destination = False

        # try the teleport
        if obj_to_teleport.move_to(
            destination, quiet=tel_quietly, emit_to_obj=caller, use_destination=use_destination
        ):
            if obj_to_teleport == caller:
                caller.msg("Teleported to %s." % destination)
            else:
                caller.msg("Teleported %s -> %s." % (obj_to_teleport, destination))


class CmdScript(COMMAND_DEFAULT_CLASS):
    """
    attach a script to an object

    Usage:
      script[/switch] <obj> [= script_path or <scriptkey>]

    Switches:
      start - start all non-running scripts on object, or a given script only
      stop - stop all scripts on objects, or a given script only

    If no script path/key is given, lists all scripts active on the given
    object.
    Script path can be given from the base location for scripts as given in
    settings. If adding a new script, it will be started automatically
    (no /start switch is needed). Using the /start or /stop switches on an
    object without specifying a script key/path will start/stop ALL scripts on
    the object.
    """

    key = "script"
    aliases = "addscript"
    switch_options = ("start", "stop")
    locks = "cmd:perm(script) or perm(Builder)"
    help_category = "Building"

    def func(self):
        """Do stuff"""

        caller = self.caller

        if not self.args:
            string = "Usage: script[/switch] <obj> [= script_path or <script key>]"
            caller.msg(string)
            return

        if not self.lhs:
            caller.msg("To create a global script you need |wscripts/add <typeclass>|n.")
            return

        obj = caller.search(self.lhs)
        if not obj:
            return

        result = []
        if not self.rhs:
            # no rhs means we want to operate on all scripts
            scripts = obj.scripts.all()
            if not scripts:
                result.append("No scripts defined on %s." % obj.get_display_name(caller))
            elif not self.switches:
                # view all scripts
                from evennia.commands.default.system import format_script_list

                result.append(format_script_list(scripts))
            elif "start" in self.switches:
                num = sum([obj.scripts.start(script.key) for script in scripts])
                result.append("%s scripts started on %s." % (num, obj.get_display_name(caller)))
            elif "stop" in self.switches:
                for script in scripts:
                    result.append(
                        "Stopping script %s on %s."
                        % (script.get_display_name(caller), obj.get_display_name(caller))
                    )
                    script.stop()
            obj.scripts.validate()
        else:  # rhs exists
            if not self.switches:
                # adding a new script, and starting it
                ok = obj.scripts.add(self.rhs, autostart=True)
                if not ok:
                    result.append(
                        "\nScript %s could not be added and/or started on %s."
                        % (self.rhs, obj.get_display_name(caller))
                    )
                else:
                    result.append(
                        "Script |w%s|n successfully added and started on %s."
                        % (self.rhs, obj.get_display_name(caller))
                    )

            else:
                paths = [self.rhs] + [
                    "%s.%s" % (prefix, self.rhs) for prefix in settings.TYPECLASS_PATHS
                ]
                if "stop" in self.switches:
                    # we are stopping an already existing script
                    for path in paths:
                        ok = obj.scripts.stop(path)
                        if not ok:
                            result.append("\nScript %s could not be stopped. Does it exist?" % path)
                        else:
                            result = ["Script stopped and removed from object."]
                            break
                if "start" in self.switches:
                    # we are starting an already existing script
                    for path in paths:
                        ok = obj.scripts.start(path)
                        if not ok:
                            result.append("\nScript %s could not be (re)started." % path)
                        else:
                            result = ["Script started successfully."]
                            break

        EvMore(caller, "".join(result).strip())


class CmdTag(COMMAND_DEFAULT_CLASS):
    """
    handles the tags of an object

    Usage:
      tag[/del] <obj> [= <tag>[:<category>]]
      tag/search <tag>[:<category]

    Switches:
      search - return all objects with a given Tag
      del - remove the given tag. If no tag is specified,
            clear all tags on object.

    Manipulates and lists tags on objects. Tags allow for quick
    grouping of and searching for objects.  If only <obj> is given,
    list all tags on the object.  If /search is used, list objects
    with the given tag.
    The category can be used for grouping tags themselves, but it
    should be used with restrain - tags on their own are usually
    enough to for most grouping schemes.
    """

    key = "tag"
    aliases = ["tags"]
    options = ("search", "del")
    locks = "cmd:perm(tag) or perm(Builder)"
    help_category = "Building"
    arg_regex = r"(/\w+?(\s|$))|\s|$"

    def func(self):
        """Implement the tag functionality"""

        if not self.args:
            self.caller.msg("Usage: tag[/switches] <obj> [= <tag>[:<category>]]")
            return
        if "search" in self.switches:
            # search by tag
            tag = self.args
            category = None
            if ":" in tag:
                tag, category = [part.strip() for part in tag.split(":", 1)]
            objs = search.search_tag(tag, category=category)
            nobjs = len(objs)
            if nobjs > 0:
                catstr = (
                    " (category: '|w%s|n')" % category
                    if category
                    else ("" if nobjs == 1 else " (may have different tag categories)")
                )
                matchstr = ", ".join(o.get_display_name(self.caller) for o in objs)

                string = "Found |w%i|n object%s with tag '|w%s|n'%s:\n %s" % (
                    nobjs,
                    "s" if nobjs > 1 else "",
                    tag,
                    catstr,
                    matchstr,
                )
            else:
                string = "No objects found with tag '%s%s'." % (
                    tag,
                    " (category: %s)" % category if category else "",
                )
            self.caller.msg(string)
            return
        if "del" in self.switches:
            # remove one or all tags
            obj = self.caller.search(self.lhs, global_search=True)
            if not obj:
                return
            if self.rhs:
                # remove individual tag
                tag = self.rhs
                category = None
                if ":" in tag:
                    tag, category = [part.strip() for part in tag.split(":", 1)]
                if obj.tags.get(tag, category=category):
                    obj.tags.remove(tag, category=category)
                    string = "Removed tag '%s'%s from %s." % (
                        tag,
                        " (category: %s)" % category if category else "",
                        obj,
                    )
                else:
                    string = "No tag '%s'%s to delete on %s." % (
                        tag,
                        " (category: %s)" % category if category else "",
                        obj,
                    )
            else:
                # no tag specified, clear all tags
                old_tags = [
                    "%s%s" % (tag, " (category: %s)" % category if category else "")
                    for tag, category in obj.tags.all(return_key_and_category=True)
                ]
                if old_tags:
                    obj.tags.clear()
                    string = "Cleared all tags from %s: %s" % (obj, ", ".join(sorted(old_tags)))
                else:
                    string = "No Tags to clear on %s." % obj
            self.caller.msg(string)
            return
        # no search/deletion
        if self.rhs:
            # = is found; command args are of the form obj = tag
            obj = self.caller.search(self.lhs, global_search=True)
            if not obj:
                return
            tag = self.rhs
            category = None
            if ":" in tag:
                tag, category = [part.strip() for part in tag.split(":", 1)]
            # create the tag
            obj.tags.add(tag, category=category)
            string = "Added tag '%s'%s to %s." % (
                tag,
                " (category: %s)" % category if category else "",
                obj,
            )
            self.caller.msg(string)
        else:
            # no = found - list tags on object
            obj = self.caller.search(self.args, global_search=True)
            if not obj:
                return
            tagtuples = obj.tags.all(return_key_and_category=True)
            ntags = len(tagtuples)
            tags = [tup[0] for tup in tagtuples]
            categories = [" (category: %s)" % tup[1] if tup[1] else "" for tup in tagtuples]
            if ntags:
                string = "Tag%s on %s: %s" % (
                    "s" if ntags > 1 else "",
                    obj,
                    ", ".join(sorted("'%s'%s" % (tags[i], categories[i]) for i in range(ntags))),
                )
            else:
                string = "No tags attached to %s." % obj
            self.caller.msg(string)


class CmdSpawn(COMMAND_DEFAULT_CLASS):
    """
    spawn objects from prototype

    Usage:
      spawn[/noloc] <prototype_key>
      spawn[/noloc] <prototype_dict>

      spawn/search [prototype_keykey][;tag[,tag]]
      spawn/list [tag, tag, ...]
      spawn/show [<prototype_key>]
      spawn/update <prototype_key>

      spawn/save <prototype_dict>
      spawn/edit [<prototype_key>]
      olc     - equivalent to spawn/edit

    Switches:
      noloc - allow location to be None if not specified explicitly. Otherwise,
              location will default to caller's current location.
      search - search prototype by name or tags.
      list - list available prototypes, optionally limit by tags.
      show, examine - inspect prototype by key. If not given, acts like list.
      save - save a prototype to the database. It will be listable by /list.
      delete - remove a prototype from database, if allowed to.
      update - find existing objects with the same prototype_key and update
               them with latest version of given prototype. If given with /save,
               will auto-update all objects with the old version of the prototype
               without asking first.
      edit, olc - create/manipulate prototype in a menu interface.

    Example:
      spawn GOBLIN
      spawn {"key":"goblin", "typeclass":"monster.Monster", "location":"#2"}
      spawn/save {"key": "grunt", prototype: "goblin"};;mobs;edit:all()
    \f
    Dictionary keys:
      |wprototype_parent  |n - name of parent prototype to use. Required if typeclass is
                        not set. Can be a path or a list for multiple inheritance (inherits
                        left to right). If set one of the parents must have a typeclass.
      |wtypeclass  |n - string. Required if prototype_parent is not set.
      |wkey        |n - string, the main object identifier
      |wlocation   |n - this should be a valid object or #dbref
      |whome       |n - valid object or #dbref
      |wdestination|n - only valid for exits (object or dbref)
      |wpermissions|n - string or list of permission strings
      |wlocks      |n - a lock-string
      |waliases    |n - string or list of strings.
      |wndb_|n<name>  - value of a nattribute (ndb_ is stripped)

      |wprototype_key|n   - name of this prototype. Unique. Used to store/retrieve from db
                            and update existing prototyped objects if desired.
      |wprototype_desc|n  - desc of this prototype. Used in listings
      |wprototype_locks|n - locks of this prototype. Limits who may use prototype
      |wprototype_tags|n  - tags of this prototype. Used to find prototype

      any other keywords are interpreted as Attributes and their values.

    The available prototypes are defined globally in modules set in
    settings.PROTOTYPE_MODULES. If spawn is used without arguments it
    displays a list of available prototypes.

    """

    key = "spawn"
    aliases = ["olc"]
    switch_options = (
        "noloc",
        "search",
        "list",
        "show",
        "examine",
        "save",
        "delete",
        "menu",
        "olc",
        "update",
        "edit",
    )
    locks = "cmd:perm(spawn) or perm(Builder)"
    help_category = "Building"

    def func(self):
        """Implements the spawner"""

        def _parse_prototype(inp, expect=dict):
            err = None
            try:
                prototype = _LITERAL_EVAL(inp)
            except (SyntaxError, ValueError) as err:
                # treat as string
                prototype = utils.to_str(inp)
            finally:
                if not isinstance(prototype, expect):
                    if err:
                        string = (
                            "{}\n|RCritical Python syntax error in argument. Only primitive "
                            "Python structures are allowed. \nYou also need to use correct "
                            "Python syntax. Remember especially to put quotes around all "
                            "strings inside lists and dicts.|n For more advanced uses, embed "
                            "inline functions in the strings.".format(err)
                        )
                    else:
                        string = "Expected {}, got {}.".format(expect, type(prototype))
                    self.caller.msg(string)
                    return None
            if expect == dict:
                # an actual prototype. We need to make sure it's safe. Don't allow exec
                if "exec" in prototype and not self.caller.check_permstring("Developer"):
                    self.caller.msg(
                        "Spawn aborted: You are not allowed to " "use the 'exec' prototype key."
                    )
                    return None
                try:
                    # we homogenize first, to be more lenient
                    protlib.validate_prototype(protlib.homogenize_prototype(prototype))
                except RuntimeError as err:
                    self.caller.msg(str(err))
                    return
            return prototype

        def _search_show_prototype(query, prototypes=None):
            # prototype detail
            if not prototypes:
                prototypes = protlib.search_prototype(key=query)
            if prototypes:
                return "\n".join(protlib.prototype_to_str(prot) for prot in prototypes)
            else:
                return False

        caller = self.caller

        if (
            self.cmdstring == "olc"
            or "menu" in self.switches
            or "olc" in self.switches
            or "edit" in self.switches
        ):
            # OLC menu mode
            prototype = None
            if self.lhs:
                key = self.lhs
                prototype = protlib.search_prototype(key=key)
                if len(prototype) > 1:
                    caller.msg(
                        "More than one match for {}:\n{}".format(
                            key, "\n".join(proto.get("prototype_key", "") for proto in prototype)
                        )
                    )
                    return
                elif prototype:
                    # one match
                    prototype = prototype[0]
                else:
                    # no match
                    caller.msg("No prototype '{}' was found.".format(key))
                    return
            olc_menus.start_olc(caller, session=self.session, prototype=prototype)
            return

        if "search" in self.switches:
            # query for a key match
            if not self.args:
                self.switches.append("list")
            else:
                key, tags = self.args.strip(), None
                if ";" in self.args:
                    key, tags = (part.strip().lower() for part in self.args.split(";", 1))
                    tags = [tag.strip() for tag in tags.split(",")] if tags else None
                EvMore(
                    caller,
                    str(protlib.list_prototypes(caller, key=key, tags=tags)),
                    exit_on_lastpage=True,
                )
                return

        if "show" in self.switches or "examine" in self.switches:
            # the argument is a key in this case (may be a partial key)
            if not self.args:
                self.switches.append("list")
            else:
                matchstring = _search_show_prototype(self.args)
                if matchstring:
                    caller.msg(matchstring)
                else:
                    caller.msg("No prototype '{}' was found.".format(self.args))
                return

        if "list" in self.switches:
            # for list, all optional arguments are tags
            # import pudb; pudb.set_trace()

            EvMore(
                caller,
                str(protlib.list_prototypes(caller, tags=self.lhslist)),
                exit_on_lastpage=True,
                justify_kwargs=False,
            )
            return

        if "save" in self.switches:
            # store a prototype to the database store
            if not self.args:
                caller.msg(
                    "Usage: spawn/save <key>[;desc[;tag,tag[,...][;lockstring]]] = <prototype_dict>"
                )
                return

            # handle rhs:
            prototype = _parse_prototype(self.lhs.strip())
            if not prototype:
                return

            # present prototype to save
            new_matchstring = _search_show_prototype("", prototypes=[prototype])
            string = "|yCreating new prototype:|n\n{}".format(new_matchstring)
            question = "\nDo you want to continue saving? [Y]/N"

            prototype_key = prototype.get("prototype_key")
            if not prototype_key:
                caller.msg("\n|yTo save a prototype it must have the 'prototype_key' set.")
                return

            # check for existing prototype,
            old_matchstring = _search_show_prototype(prototype_key)

            if old_matchstring:
                string += "\n|yExisting saved prototype found:|n\n{}".format(old_matchstring)
                question = "\n|yDo you want to replace the existing prototype?|n [Y]/N"

            answer = yield (string + question)
            if answer.lower() in ["n", "no"]:
                caller.msg("|rSave cancelled.|n")
                return

            # all seems ok. Try to save.
            try:
                prot = protlib.save_prototype(prototype)
                if not prot:
                    caller.msg("|rError saving:|R {}.|n".format(prototype_key))
                    return
            except protlib.PermissionError as err:
                caller.msg("|rError saving:|R {}|n".format(err))
                return
            caller.msg("|gSaved prototype:|n {}".format(prototype_key))

            # check if we want to update existing objects
            existing_objects = protlib.search_objects_with_prototype(prototype_key)
            if existing_objects:
                if "update" not in self.switches:
                    n_existing = len(existing_objects)
                    slow = " (note that this may be slow)" if n_existing > 10 else ""
                    string = (
                        "There are {} objects already created with an older version "
                        "of prototype {}. Should it be re-applied to them{}? [Y]/N".format(
                            n_existing, prototype_key, slow
                        )
                    )
                    answer = yield (string)
                    if answer.lower() in ["n", "no"]:
                        caller.msg(
                            "|rNo update was done of existing objects. "
                            "Use spawn/update <key> to apply later as needed.|n"
                        )
                        return
                n_updated = spawner.batch_update_objects_with_prototype(existing_objects, key)
                caller.msg("{} objects were updated.".format(n_updated))
            return

        if not self.args:
            ncount = len(protlib.search_prototype())
            caller.msg(
                "Usage: spawn <prototype-key> or {{key: value, ...}}"
                "\n ({} existing prototypes. Use /list to inspect)".format(ncount)
            )
            return

        if "delete" in self.switches:
            # remove db-based prototype
            matchstring = _search_show_prototype(self.args)
            if matchstring:
                string = "|rDeleting prototype:|n\n{}".format(matchstring)
                question = "\nDo you want to continue deleting? [Y]/N"
                answer = yield (string + question)
                if answer.lower() in ["n", "no"]:
                    caller.msg("|rDeletion cancelled.|n")
                    return
                try:
                    success = protlib.delete_prototype(self.args)
                except protlib.PermissionError as err:
                    caller.msg("|rError deleting:|R {}|n".format(err))
                caller.msg(
                    "Deletion {}.".format(
                        "successful" if success else "failed (does the prototype exist?)"
                    )
                )
                return
            else:
                caller.msg("Could not find prototype '{}'".format(key))

        if "update" in self.switches:
            # update existing prototypes
            key = self.args.strip().lower()
            existing_objects = protlib.search_objects_with_prototype(key)
            if existing_objects:
                n_existing = len(existing_objects)
                slow = " (note that this may be slow)" if n_existing > 10 else ""
                string = (
                    "There are {} objects already created with an older version "
                    "of prototype {}. Should it be re-applied to them{}? [Y]/N".format(
                        n_existing, key, slow
                    )
                )
                answer = yield (string)
                if answer.lower() in ["n", "no"]:
                    caller.msg("|rUpdate cancelled.")
                    return
                n_updated = spawner.batch_update_objects_with_prototype(existing_objects, key)
                caller.msg("{} objects were updated.".format(n_updated))

        # A direct creation of an object from a given prototype

        prototype = _parse_prototype(
            self.args, expect=dict if self.args.strip().startswith("{") else str
        )
        if not prototype:
            # this will only let through dicts or strings
            return

        key = "<unnamed>"
        if isinstance(prototype, str):
            # A prototype key we are looking to apply
            key = prototype
            prototypes = protlib.search_prototype(prototype)
            nprots = len(prototypes)
            if not prototypes:
                caller.msg("No prototype named '%s'." % prototype)
                return
            elif nprots > 1:
                caller.msg(
                    "Found {} prototypes matching '{}':\n  {}".format(
                        nprots,
                        prototype,
                        ", ".join(proto.get("prototype_key", "") for proto in prototypes),
                    )
                )
                return
            # we have a prototype, check access
            prototype = prototypes[0]
            if not caller.locks.check_lockstring(
                caller, prototype.get("prototype_locks", ""), access_type="spawn", default=True
            ):
                caller.msg("You don't have access to use this prototype.")
                return

        if "noloc" not in self.switches and "location" not in prototype:
            prototype["location"] = self.caller.location

        # proceed to spawning
        try:
            for obj in spawner.spawn(prototype):
                self.caller.msg("Spawned %s." % obj.get_display_name(self.caller))
        except RuntimeError as err:
            caller.msg(err)<|MERGE_RESOLUTION|>--- conflicted
+++ resolved
@@ -2751,38 +2751,6 @@
                     id__lte=high,
                 )
 
-<<<<<<< HEAD
-            results = ObjectDB.objects.filter(keyquery | aliasquery).distinct()
-            nresults = results.count()
-
-            if nresults:
-                # convert result to typeclasses.
-                results = [result for result in results]
-                if "room" in switches:
-                    results = [obj for obj in results if inherits_from(obj, ROOM_TYPECLASS)]
-                if "exit" in switches:
-                    results = [obj for obj in results if inherits_from(obj, EXIT_TYPECLASS)]
-                if "char" in switches:
-                    results = [obj for obj in results if inherits_from(obj, CHAR_TYPECLASS)]
-                nresults = len(results)
-
-            # still results after type filtering?
-            if nresults:
-                if nresults > 1:
-                    string = "|w%i Matches|n(#%i-#%i%s):" % (nresults, low, high, restrictions)
-                    for res in results:
-                        string += "\n   |g%s - %s|n" % (res.get_display_name(caller), res.path)
-                else:
-                    string = "|wOne Match|n(#%i-#%i%s):" % (low, high, restrictions)
-                    string += "\n   |g%s - %s|n" % (
-                        results[0].get_display_name(caller),
-                        results[0].path,
-                    )
-                    if "loc" in self.switches and nresults == 1 and results[0].location:
-                        string += " (|wlocation|n: |g{}|n)".format(
-                            results[0].location.get_display_name(caller)
-                        )
-=======
             # Keep the initial queryset handy for later reuse
             result_qs = ObjectDB.objects.filter(keyquery | aliasquery).distinct()
             nresults = result_qs.count()
@@ -2817,7 +2785,6 @@
                     string += f"\n   |g{res.get_display_name(caller)} - {res.path}|n"
                 if "loc" in self.switches and nresults == 1 and res and getattr(res, 'location', None):
                     string += f" (|wlocation|n: |g{res.location.get_display_name(caller)}|n)"
->>>>>>> 69c6f3b4
             else:
                 string = f"|wNo Matches|n(#{low}-#{high}{restrictions}):"
                 string += f"\n   |RNo matches found for '{searchstring}'|n"
