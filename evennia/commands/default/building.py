--- conflicted
+++ resolved
@@ -1952,13 +1952,8 @@
                 caller.msg("You need 'control' access to change this type of lock.")
                 return
 
-<<<<<<< HEAD
-            if not has_control_access or not obj.access(caller, "edit"):
-                caller.msg("You need 'edit' access to view or delete lock on this object.")
-=======
             if not (has_control_access or obj.access(caller, "edit")):
                 caller.msg("You are not allowed to do that.")
->>>>>>> 74dd57e8
                 return
 
             lockdef = obj.locks.get(access_type)
