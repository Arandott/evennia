--- conflicted
+++ resolved
@@ -61,15 +61,10 @@
 """
 
 import re
-<<<<<<< HEAD
-from django.conf import settings
-from evennia.utils import utils
-=======
 import fnmatch
 from django.conf import settings
 
 from evennia.utils import utils, logger
->>>>>>> 9553acec
 
 
 # example/testing inline functions
@@ -164,14 +159,6 @@
     return text
 
 
-<<<<<<< HEAD
-# we specify a default nomatch function to use if no matching func was
-# found. This will be overloaded by any nomatch function defined in
-# the imported modules.
-_INLINE_FUNCS = {"nomatch": lambda *args, **kwargs: "<UKNOWN>",
-                 "stackfull": lambda *args, **kwargs: "\n (not parsed: inlinefunc stack size exceeded.)"}
-
-=======
 def null(*args, **kwargs):
     return args[0] if args else ''
 
@@ -198,7 +185,6 @@
                   "stackfull": lambda *args, **kwargs: "\n (not parsed: "}
 
 _INLINE_FUNCS.update(_DEFAULT_FUNCS)
->>>>>>> 9553acec
 
 # load custom inline func modules.
 for module in utils.make_iter(settings.INLINEFUNC_MODULES):
@@ -208,23 +194,12 @@
         if module == "server.conf.inlinefuncs":
             # a temporary warning since the default module changed name
             raise ImportError("Error: %s\nPossible reason: mygame/server/conf/inlinefunc.py should "
-<<<<<<< HEAD
-                              "be renamed to mygame/server/conf/inlinefuncs.py (note the S at the end)." % err)
-=======
                               "be renamed to mygame/server/conf/inlinefuncs.py (note "
                               "the S at the end)." % err)
->>>>>>> 9553acec
         else:
             raise
 
 
-<<<<<<< HEAD
-# remove the core function if we include examples in this module itself
-#_INLINE_FUNCS.pop("inline_func_parse", None)
-
-
-=======
->>>>>>> 9553acec
 # The stack size is a security measure. Set to <=0 to disable.
 try:
     _STACK_MAXSIZE = settings.INLINEFUNC_STACK_MAXSIZE
@@ -233,20 +208,6 @@
 
 # regex definitions
 
-<<<<<<< HEAD
-_RE_STARTTOKEN = re.compile(r"(?<!\\)\$(\w+)\(")  # unescaped $funcname{ (start of function call)
-
-_RE_TOKEN = re.compile(r"""
-                        (?<!\\)\'\'\'(?P<singlequote>.*?)(?<!\\)\'\'\'| # unescaped single-triples (escapes all inside them)
-                        (?<!\\)\"\"\"(?P<doublequote>.*?)(?<!\\)\"\"\"| # unescaped normal triple quotes (escapes all inside them)
-                        (?P<comma>(?<!\\)\,)|                           # unescaped , (argument separator)
-                        (?P<end>(?<!\\)\))|                             # unescaped ) (end of function call)
-                        (?P<start>(?<!\\)\$\w+\()|                      # unescaped $funcname( (start of function call)
-                        (?P<escaped>\\'|\\"|\\\)|\\$\w+\()|             # escaped tokens should re-appear in text
-                        (?P<rest>[\w\s.-\/#!%\^&\*;:=\-_`~\|\(}{\[\]]+|\"{1}|\'{1}) # everything else should also be included""",
-                       re.UNICODE + re.IGNORECASE + re.VERBOSE + re.DOTALL)
-
-=======
 _RE_STARTTOKEN = re.compile(r"(?<!\\)\$(\w+)\(")  # unescaped $funcname( (start of function call)
 
 # note: this regex can be experimented with at https://regex101.com/r/kGR3vE/2
@@ -262,7 +223,6 @@
       (?P<rest>                                        # everything else to re-insert verbatim
             \$(?!\w+\()|\'|\"|\\|[^),$\'\"\\\(]+)""",
                        re.UNICODE | re.IGNORECASE | re.VERBOSE | re.DOTALL)
->>>>>>> 9553acec
 
 # Cache for function lookups.
 _PARSING_CACHE = utils.LimitedSizeOrderedDict(size_limit=1000)
@@ -286,22 +246,14 @@
     """
 
     def __init__(self, *args, **kwargs):
-<<<<<<< HEAD
         super().__init__(*args, **kwargs)
-=======
-        super(ParseStack, self).__init__(*args, **kwargs)
->>>>>>> 9553acec
         # always start stack with the empty string
         list.append(self, "")
         # indicates if the top of the stack is a string or not
         self._string_last = True
 
     def __eq__(self, other):
-<<<<<<< HEAD
         return (super().__eq__(other) and
-=======
-        return (super(ParseStack).__eq__(other) and
->>>>>>> 9553acec
                 hasattr(other, "_string_last") and self._string_last == other._string_last)
 
     def __ne__(self, other):
@@ -311,11 +263,7 @@
         """
         The stack will merge strings, add other things as normal
         """
-<<<<<<< HEAD
         if isinstance(item, str):
-=======
-        if isinstance(item, basestring):
->>>>>>> 9553acec
             if self._string_last:
                 self[-1] += item
             else:
@@ -331,11 +279,7 @@
     pass
 
 
-<<<<<<< HEAD
-def parse_inlinefunc(string, strip=False, **kwargs):
-=======
 def parse_inlinefunc(string, strip=False, available_funcs=None, stacktrace=False, **kwargs):
->>>>>>> 9553acec
     """
     Parse the incoming string.
 
@@ -343,12 +287,9 @@
         string (str): The incoming string to parse.
         strip (bool, optional): Whether to strip function calls rather than
             execute them.
-<<<<<<< HEAD
-=======
         available_funcs (dict, optional): Define an alternative source of functions to parse for.
             If unset, use the functions found through `settings.INLINEFUNC_MODULES`.
         stacktrace (bool, optional): If set, print the stacktrace to log.
->>>>>>> 9553acec
     Kwargs:
         session (Session): This is sent to this function by Evennia when triggering
             it. It is passed to the inlinefunc.
@@ -357,9 +298,6 @@
 
     """
     global _PARSING_CACHE
-<<<<<<< HEAD
-    if string in _PARSING_CACHE:
-=======
     usecache = False
     if not available_funcs:
         available_funcs = _INLINE_FUNCS
@@ -371,7 +309,6 @@
         available_funcs = tmp
 
     if usecache and string in _PARSING_CACHE:
->>>>>>> 9553acec
         # stack is already cached
         stack = _PARSING_CACHE[string]
     elif not _RE_STARTTOKEN.search(string):
@@ -383,10 +320,6 @@
 
         # process string on stack
         ncallable = 0
-<<<<<<< HEAD
-        for match in _RE_TOKEN.finditer(string):
-            gdict = match.groupdict()
-=======
         nlparens = 0
         nvalid = 0
 
@@ -403,14 +336,10 @@
                 print(out)
                 logger.log_info(out)
 
->>>>>>> 9553acec
             if gdict["singlequote"]:
                 stack.append(gdict["singlequote"])
             elif gdict["doublequote"]:
                 stack.append(gdict["doublequote"])
-<<<<<<< HEAD
-            elif gdict["end"]:
-=======
             elif gdict["leftparens"]:
                 # we have a left-parens inside a callable
                 if ncallable:
@@ -421,7 +350,6 @@
                     nlparens -= 1
                     stack.append(")")
                     continue
->>>>>>> 9553acec
                 if ncallable <= 0:
                     stack.append(")")
                     continue
@@ -439,19 +367,12 @@
                 funcname = _RE_STARTTOKEN.match(gdict["start"]).group(1)
                 try:
                     # try to fetch the matching inlinefunc from storage
-<<<<<<< HEAD
-                    stack.append(_INLINE_FUNCS[funcname])
-                except KeyError:
-                    stack.append(_INLINE_FUNCS["nomatch"])
-                    stack.append(funcname)
-=======
                     stack.append(available_funcs[funcname])
                     nvalid += 1
                 except KeyError:
                     stack.append(available_funcs["nomatch"])
                     stack.append(funcname)
                     stack.append(None)
->>>>>>> 9553acec
                 ncallable += 1
             elif gdict["escaped"]:
                 # escaped tokens
@@ -474,19 +395,11 @@
             # this means not all inlinefuncs were complete
             return string
 
-<<<<<<< HEAD
-        if _STACK_MAXSIZE > 0 and _STACK_MAXSIZE < len(stack):
-            # if stack is larger than limit, throw away parsing
-            return string + gdict["stackfull"](*args, **kwargs)
-        else:
-            # cache the stack
-=======
         if _STACK_MAXSIZE > 0 and _STACK_MAXSIZE < nvalid:
             # if stack is larger than limit, throw away parsing
             return string + available_funcs["stackfull"](*args, **kwargs)
         elif usecache:
             # cache the stack - we do this also if we don't check the cache above
->>>>>>> 9553acec
             _PARSING_CACHE[string] = stack
 
     # run the stack recursively
@@ -509,11 +422,6 @@
                 kwargs["inlinefunc_stack_depth"] = depth
                 retval = "" if strip else func(*args, **kwargs)
         return utils.to_str(retval, force_string=True)
-<<<<<<< HEAD
-
-    # execute the stack from the cache
-    return "".join(_run_stack(item) for item in _PARSING_CACHE[string])
-=======
     retval = "".join(_run_stack(item) for item in stack)
     if stacktrace:
         out = "STACK: \n{} => {}\n".format(stack, retval)
@@ -522,7 +430,6 @@
 
     # execute the stack
     return retval
->>>>>>> 9553acec
 
 #
 # Nick templating
@@ -556,11 +463,6 @@
    $N      argument position (1-99)
 
 """
-<<<<<<< HEAD
-import fnmatch
-=======
-
->>>>>>> 9553acec
 _RE_NICK_ARG = re.compile(r"\\(\$)([1-9][0-9]?)")
 _RE_NICK_TEMPLATE_ARG = re.compile(r"(\$)([1-9][0-9]?)")
 _RE_NICK_SPACE = re.compile(r"\\ ")
@@ -601,10 +503,6 @@
     # validate the tempaltes - they should at least have the same number of args
     n_outargs = len(_RE_NICK_TEMPLATE_ARG.findall(out_template))
     if n_inargs != n_outargs:
-<<<<<<< HEAD
-        print(n_inargs, n_outargs)
-=======
->>>>>>> 9553acec
         raise NickTemplateInvalid
 
     return re.compile(regex_string), template_string
