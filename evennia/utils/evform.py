--- conflicted
+++ resolved
@@ -423,13 +423,9 @@
         self.tablechar = tablechar[0] if len(tablechar) > 1 else tablechar
 
         # split into a list of list of lines. Form can be indexed with form[iy][ix]
-<<<<<<< HEAD
-        self.raw_form = _to_ansi(datadict.get("FORM", "").split("\n"))
-=======
-        raw_form = _to_ansi(to_unicode(datadict.get("FORM", "")).split("\n"))
+        raw_form = _to_ansi(datadict.get("FORM", "").split("\n"))
         self.raw_form = _to_rect(raw_form)
 
->>>>>>> 9553acec
         # strip first line
         self.raw_form = self.raw_form[1:] if self.raw_form else self.raw_form
 
