"""
This module implements the main Evennia server process, the core of
the game engine.

This module should be started with the 'twistd' executable since it
sets up all the networking features.  (this is done automatically
by game/evennia.py).

"""
<<<<<<< HEAD

=======
>>>>>>> 9553acec
from builtins import object

import sys
import os

from os.path import dirname, abspath
from twisted.application import internet, service
from twisted.internet import protocol, reactor
from twisted.python.log import ILogObserver

import django
django.setup()
from django.conf import settings

import evennia
evennia._init()

from evennia.utils.utils import get_evennia_version, mod_import, make_iter
from evennia.server.portal.portalsessionhandler import PORTAL_SESSIONS
from evennia.utils import logger
from evennia.server.webserver import EvenniaReverseProxyResource
from django.db import connection


# we don't need a connection to the database so close it right away
try:
    connection.close()
except Exception:
    pass

PORTAL_SERVICES_PLUGIN_MODULES = [mod_import(module) for module in make_iter(settings.PORTAL_SERVICES_PLUGIN_MODULES)]
LOCKDOWN_MODE = settings.LOCKDOWN_MODE

# -------------------------------------------------------------
# Evennia Portal settings
# -------------------------------------------------------------

VERSION = get_evennia_version()

SERVERNAME = settings.SERVERNAME

PORTAL_RESTART = os.path.join(settings.GAME_DIR, "server", 'portal.restart')

TELNET_PORTS = settings.TELNET_PORTS
SSL_PORTS = settings.SSL_PORTS
SSH_PORTS = settings.SSH_PORTS
WEBSERVER_PORTS = settings.WEBSERVER_PORTS
WEBSOCKET_CLIENT_PORT = settings.WEBSOCKET_CLIENT_PORT

TELNET_INTERFACES = ['127.0.0.1'] if LOCKDOWN_MODE else settings.TELNET_INTERFACES
SSL_INTERFACES = ['127.0.0.1'] if LOCKDOWN_MODE else settings.SSL_INTERFACES
SSH_INTERFACES = ['127.0.0.1'] if LOCKDOWN_MODE else settings.SSH_INTERFACES
WEBSERVER_INTERFACES = ['127.0.0.1'] if LOCKDOWN_MODE else settings.WEBSERVER_INTERFACES
WEBSOCKET_CLIENT_INTERFACE = '127.0.0.1' if LOCKDOWN_MODE else settings.WEBSOCKET_CLIENT_INTERFACE
WEBSOCKET_CLIENT_URL = settings.WEBSOCKET_CLIENT_URL

TELNET_ENABLED = settings.TELNET_ENABLED and TELNET_PORTS and TELNET_INTERFACES
SSL_ENABLED = settings.SSL_ENABLED and SSL_PORTS and SSL_INTERFACES
SSH_ENABLED = settings.SSH_ENABLED and SSH_PORTS and SSH_INTERFACES
WEBSERVER_ENABLED = settings.WEBSERVER_ENABLED and WEBSERVER_PORTS and WEBSERVER_INTERFACES
WEBCLIENT_ENABLED = settings.WEBCLIENT_ENABLED
WEBSOCKET_CLIENT_ENABLED = settings.WEBSOCKET_CLIENT_ENABLED and WEBSOCKET_CLIENT_PORT and WEBSOCKET_CLIENT_INTERFACE

AMP_HOST = settings.AMP_HOST
AMP_PORT = settings.AMP_PORT
AMP_INTERFACE = settings.AMP_INTERFACE
AMP_ENABLED = AMP_HOST and AMP_PORT and AMP_INTERFACE

INFO_DICT = {"servername": SERVERNAME, "version": VERSION, "errors": "", "info": "",
             "lockdown_mode": "", "amp": "", "telnet": [], "telnet_ssl": [], "ssh": [],
             "webclient": [], "webserver_proxy": [], "webserver_internal": []}

# -------------------------------------------------------------
# Portal Service object
# -------------------------------------------------------------


class Portal(object):

    """
    The main Portal server handler. This object sets up the database
    and tracks and interlinks all the twisted network services that
    make up Portal.

    """

    def __init__(self, application):
        """
        Setup the server.

        Args:
            application (Application): An instantiated Twisted application

        """
        sys.path.append('.')

        # create a store of services
        self.services = service.IServiceCollection(application)
        self.amp_protocol = None  # set by amp factory
        self.sessions = PORTAL_SESSIONS
        self.sessions.portal = self
        self.process_id = os.getpid()

        self.server_process_id = None
        self.server_restart_mode = "shutdown"
        self.server_info_dict = {}

        # in non-interactive portal mode, this gets overwritten by
        # cmdline sent by the evennia launcher
        self.server_twistd_cmd = self._get_backup_server_twistd_cmd()

        # set a callback if the server is killed abruptly,
        # by Ctrl-C, reboot etc.
        reactor.addSystemEventTrigger('before', 'shutdown',
                                      self.shutdown, _reactor_stopping=True, _stop_server=True)

    def _get_backup_server_twistd_cmd(self):
        """
        For interactive Portal mode there is no way to get the server cmdline from the launcher, so
        we need to guess it here (it's very likely to not change)

        Returns:
            server_twistd_cmd (list): An instruction for starting the server, to pass to Popen.
        """
        server_twistd_cmd = [
            "twistd",
            "--python={}".format(os.path.join(dirname(dirname(abspath(__file__))), "server.py"))]
        if os.name != 'nt':
            gamedir = os.getcwd()
            server_twistd_cmd.append("--pidfile={}".format(
                os.path.join(gamedir, "server", "server.pid")))
        return server_twistd_cmd

    def get_info_dict(self):
        "Return the Portal info, for display."
        return INFO_DICT

    def shutdown(self, _reactor_stopping=False, _stop_server=False):
        """
        Shuts down the server from inside it.

        Args:
            _reactor_stopping (bool, optional): This is set if server
                is already in the process of shutting down; in this case
                we don't need to stop it again.
            _stop_server (bool, optional): Only used in portal-interactive mode;
                makes sure to stop the Server cleanly.

        Note that restarting (regardless of the setting) will not work
        if the Portal is currently running in daemon mode. In that
        case it always needs to be restarted manually.

        """
        if _reactor_stopping and hasattr(self, "shutdown_complete"):
            # we get here due to us calling reactor.stop below. No need
            # to do the shutdown procedure again.
            return

        self.sessions.disconnect_all()
        if _stop_server:
            self.amp_protocol.stop_server(mode='shutdown')

        if not _reactor_stopping:
            # shutting down the reactor will trigger another signal. We set
            # a flag to avoid loops.
            self.shutdown_complete = True
            reactor.callLater(0, reactor.stop)

# -------------------------------------------------------------
#
# Start the Portal proxy server and add all active services
#
# -------------------------------------------------------------


# twistd requires us to define the variable 'application' so it knows
# what to execute from.
application = service.Application('Portal')

# custom logging

if "--nodaemon" not in sys.argv:
    logfile = logger.WeeklyLogFile(os.path.basename(settings.PORTAL_LOG_FILE),
                                   os.path.dirname(settings.PORTAL_LOG_FILE))
    application.setComponent(ILogObserver, logger.PortalLogObserver(logfile).emit)

# The main Portal server program. This sets up the database
# and is where we store all the other services.
PORTAL = Portal(application)

if LOCKDOWN_MODE:

    INFO_DICT["lockdown_mode"] = '  LOCKDOWN_MODE active: Only local connections.'

if AMP_ENABLED:

    # The AMP protocol handles the communication between
    # the portal and the mud server. Only reason to ever deactivate
    # it would be during testing and debugging.

    from evennia.server.portal import amp_server

    INFO_DICT["amp"] = 'amp: %s' % AMP_PORT

    factory = amp_server.AMPServerFactory(PORTAL)
    amp_service = internet.TCPServer(AMP_PORT, factory, interface=AMP_INTERFACE)
    amp_service.setName("PortalAMPServer")
    PORTAL.services.addService(amp_service)


# We group all the various services under the same twisted app.
# These will gradually be started as they are initialized below.

if TELNET_ENABLED:

    # Start telnet game connections

    from evennia.server.portal import telnet

    for interface in TELNET_INTERFACES:
        ifacestr = ""
        if interface not in ('0.0.0.0', '::') or len(TELNET_INTERFACES) > 1:
            ifacestr = "-%s" % interface
        for port in TELNET_PORTS:
            pstring = "%s:%s" % (ifacestr, port)
            factory = telnet.TelnetServerFactory()
            factory.noisy = False
            factory.protocol = telnet.TelnetProtocol
            factory.sessionhandler = PORTAL_SESSIONS
            telnet_service = internet.TCPServer(port, factory, interface=interface)
            telnet_service.setName('EvenniaTelnet%s' % pstring)
            PORTAL.services.addService(telnet_service)

            INFO_DICT["telnet"].append('telnet%s: %s' % (ifacestr, port))


if SSL_ENABLED:

    # Start Telnet+SSL game connection (requires PyOpenSSL).

    from evennia.server.portal import telnet_ssl

    for interface in SSL_INTERFACES:
        ifacestr = ""
        if interface not in ('0.0.0.0', '::') or len(SSL_INTERFACES) > 1:
            ifacestr = "-%s" % interface
        for port in SSL_PORTS:
            pstring = "%s:%s" % (ifacestr, port)
            factory = protocol.ServerFactory()
            factory.noisy = False
            factory.sessionhandler = PORTAL_SESSIONS
            factory.protocol = telnet_ssl.SSLProtocol

            ssl_context = telnet_ssl.getSSLContext()
            if ssl_context:
                ssl_service = internet.SSLServer(port,
                                                 factory,
                                                 telnet_ssl.getSSLContext(),
                                                 interface=interface)
                ssl_service.setName('EvenniaSSL%s' % pstring)
                PORTAL.services.addService(ssl_service)

                INFO_DICT["telnet_ssl"].append("telnet+ssl%s: %s" % (ifacestr, port))
            else:
                INFO_DICT["telnet_ssl"].append(
                        "telnet+ssl%s: %s (deactivated - keys/cert unset)" % (ifacestr, port))


if SSH_ENABLED:

    # Start SSH game connections. Will create a keypair in
    # evennia/game if necessary.

    from evennia.server.portal import ssh

    for interface in SSH_INTERFACES:
        ifacestr = ""
        if interface not in ('0.0.0.0', '::') or len(SSH_INTERFACES) > 1:
            ifacestr = "-%s" % interface
        for port in SSH_PORTS:
            pstring = "%s:%s" % (ifacestr, port)
            factory = ssh.makeFactory({'protocolFactory': ssh.SshProtocol,
                                       'protocolArgs': (),
                                       'sessions': PORTAL_SESSIONS})
            factory.noisy = False
            ssh_service = internet.TCPServer(port, factory, interface=interface)
            ssh_service.setName('EvenniaSSH%s' % pstring)
            PORTAL.services.addService(ssh_service)

            INFO_DICT["ssh"].append("ssh%s: %s" % (ifacestr, port))


if WEBSERVER_ENABLED:
    from evennia.server.webserver import Website

    # Start a reverse proxy to relay data to the Server-side webserver

    websocket_started = False
    for interface in WEBSERVER_INTERFACES:
        ifacestr = ""
        if interface not in ('0.0.0.0', '::') or len(WEBSERVER_INTERFACES) > 1:
            ifacestr = "-%s" % interface
        for proxyport, serverport in WEBSERVER_PORTS:
            web_root = EvenniaReverseProxyResource('127.0.0.1', serverport, '')
            webclientstr = ""
            if WEBCLIENT_ENABLED:
                # create ajax client processes at /webclientdata
                from evennia.server.portal import webclient_ajax

                ajax_webclient = webclient_ajax.AjaxWebClient()
                ajax_webclient.sessionhandler = PORTAL_SESSIONS
<<<<<<< HEAD
                web_root.putChild(b"webclientdata", ajax_webclient)
                webclientstr = "\n   + webclient (ajax only)"
=======
                web_root.putChild("webclientdata", ajax_webclient)
                webclientstr = "webclient (ajax only)"
>>>>>>> 9553acec

                if WEBSOCKET_CLIENT_ENABLED and not websocket_started:
                    # start websocket client port for the webclient
                    # we only support one websocket client
                    from evennia.server.portal import webclient
                    from autobahn.twisted.websocket import WebSocketServerFactory

                    w_interface = WEBSOCKET_CLIENT_INTERFACE
                    w_ifacestr = ''
                    if w_interface not in ('0.0.0.0', '::') or len(WEBSERVER_INTERFACES) > 1:
                        w_ifacestr = "-%s" % interface
                    port = WEBSOCKET_CLIENT_PORT
<<<<<<< HEAD
                    factory = WebSocketServerFactory()
                    factory.noisy = False
                    factory.protocol = webclient.WebSocketClient
                    factory.sessionhandler = PORTAL_SESSIONS
                    websocket_service = internet.TCPServer(port, factory, interface=w_interface)
                    websocket_service.setName('EvenniaWebSocket%s:%s' % (w_ifacestr, proxyport))
=======

                    class Websocket(protocol.ServerFactory):
                        "Only here for better naming in logs"
                        pass

                    factory = Websocket()
                    factory.noisy = False
                    factory.protocol = webclient.WebSocketClient
                    factory.sessionhandler = PORTAL_SESSIONS
                    websocket_service = internet.TCPServer(port, WebSocketFactory(factory),
                                                           interface=w_interface)
                    websocket_service.setName('EvenniaWebSocket%s:%s' % (w_ifacestr, port))
>>>>>>> 9553acec
                    PORTAL.services.addService(websocket_service)
                    websocket_started = True
                    webclientstr = "webclient-websocket%s: %s" % (w_ifacestr, port)
                INFO_DICT["webclient"].append(webclientstr)

            web_root = Website(web_root, logPath=settings.HTTP_LOG_FILE)
            web_root.is_portal = True
            proxy_service = internet.TCPServer(proxyport,
                                               web_root,
                                               interface=interface)
            proxy_service.setName('EvenniaWebProxy%s:%s' % (ifacestr, proxyport))
            PORTAL.services.addService(proxy_service)
            INFO_DICT["webserver_proxy"].append("webserver-proxy%s: %s" % (ifacestr, proxyport))
            INFO_DICT["webserver_internal"].append("webserver: %s" % serverport)


for plugin_module in PORTAL_SERVICES_PLUGIN_MODULES:
    # external plugin services to start
    plugin_module.start_plugin_services(PORTAL)<|MERGE_RESOLUTION|>--- conflicted
+++ resolved
@@ -7,10 +7,6 @@
 by game/evennia.py).
 
 """
-<<<<<<< HEAD
-
-=======
->>>>>>> 9553acec
 from builtins import object
 
 import sys
@@ -322,13 +318,8 @@
 
                 ajax_webclient = webclient_ajax.AjaxWebClient()
                 ajax_webclient.sessionhandler = PORTAL_SESSIONS
-<<<<<<< HEAD
                 web_root.putChild(b"webclientdata", ajax_webclient)
-                webclientstr = "\n   + webclient (ajax only)"
-=======
-                web_root.putChild("webclientdata", ajax_webclient)
                 webclientstr = "webclient (ajax only)"
->>>>>>> 9553acec
 
                 if WEBSOCKET_CLIENT_ENABLED and not websocket_started:
                     # start websocket client port for the webclient
@@ -341,27 +332,17 @@
                     if w_interface not in ('0.0.0.0', '::') or len(WEBSERVER_INTERFACES) > 1:
                         w_ifacestr = "-%s" % interface
                     port = WEBSOCKET_CLIENT_PORT
-<<<<<<< HEAD
-                    factory = WebSocketServerFactory()
+
+                    class Websocket(WebSocketServerFactory):
+                        "Only here for better naming in logs"
+                        pass
+
+                    factory = Websocket()
                     factory.noisy = False
                     factory.protocol = webclient.WebSocketClient
                     factory.sessionhandler = PORTAL_SESSIONS
                     websocket_service = internet.TCPServer(port, factory, interface=w_interface)
-                    websocket_service.setName('EvenniaWebSocket%s:%s' % (w_ifacestr, proxyport))
-=======
-
-                    class Websocket(protocol.ServerFactory):
-                        "Only here for better naming in logs"
-                        pass
-
-                    factory = Websocket()
-                    factory.noisy = False
-                    factory.protocol = webclient.WebSocketClient
-                    factory.sessionhandler = PORTAL_SESSIONS
-                    websocket_service = internet.TCPServer(port, WebSocketFactory(factory),
-                                                           interface=w_interface)
                     websocket_service.setName('EvenniaWebSocket%s:%s' % (w_ifacestr, port))
->>>>>>> 9553acec
                     PORTAL.services.addService(websocket_service)
                     websocket_started = True
                     webclientstr = "webclient-websocket%s: %s" % (w_ifacestr, port)
