# Changelog

### Evennia 1.0

> Not released yet
> 2019-2022 develop branch (WIP)

Up requirements to Django 4.0+, Twisted 22+, Python 3.9 or 3.10

- New `drop:holds()` lock default to limit dropping nonsensical things. Access check
  defaults to True for backwards-compatibility in 0.9, will be False in 1.0
- REST API allows you external access to db objects through HTTP requests (Tehom)
- `Object.normalize_name` and `.validate_name` added to (by default) enforce latinify
  on character name and avoid potential exploits using clever Unicode chars (trhr)
- New `utils.format_grid` for easily displaying long lists of items in a block.
- Using `lunr` search indexing for better `help` matching and suggestions. Also improve
  the main help command's default listing output.
- Added `content_types` indexing to DefaultObject's ContentsHandler. (volund)
- Made most of the networking classes such as Protocols and the SessionHandlers
  replaceable via `settings.py` for modding enthusiasts. (volund)
- The `initial_setup.py` file can now be substituted in `settings.py` to customize
  initial game database state. (volund)
- Added new Traits contrib, converted and expanded from Ainneve project.
- Added new `requirements_extra.txt` file for easily getting all optional dependencies.
- Change default multi-match syntax from 1-obj, 2-obj to obj-1, obj-2.
- Make `object.search` support 'stacks=0' keyword - if ``>0``, the method will return
  N identical matches instead of triggering a multi-match error.
- Add `tags.has()` method for checking if an object has a tag or tags (PR by ChrisLR)
- Make IP throttle use Django-based cache system for optional persistence (PR by strikaco)
- Renamed Tutorial classes "Weapon" and "WeaponRack" to "TutorialWeapon" and
  "TutorialWeaponRack" to prevent collisions with classes in mygame
- New `crafting` contrib, adding a full crafting subsystem (Griatch 2020)
- The `rplanguage` contrib now auto-capitalizes sentences and retains ellipsis (...). This
  change means that proper nouns at the start of sentences will not be treated as nouns.
- Make MuxCommand `lhs/rhslist` always be lists, also if empty (used to be the empty string)
- Fix typo in UnixCommand contrib, where `help` was given as `--hel`.
- Latin (la) i18n translation (jamalainm)
- Made the `evennia` dir possible to use without gamedir for purpose of doc generation.
- Make Scripts' timer component independent from script object deletion; can now start/stop
  timer without deleting Script. The `.persistent` flag now only controls if timer survives
  reload - Script has to be removed with `.delete()` like other typeclassed entities.
- Add `utils.repeat` and `utils.unrepeat` as shortcuts to TickerHandler add/remove, similar
  to how `utils.delay` is a shortcut for TaskHandler add.
- Refactor the classic `red_button` example to use `utils.delay/repeat` and modern recommended
  code style and paradigms instead of relying on `Scripts` for everything.
- Expand `CommandTest` with ability to check multiple message-receivers; inspired by PR by
  user davewiththenicehat. Also add new doc string.
- Add central `FuncParser` as a much more powerful replacement for the old `parse_inlinefunc`
  function.
- Attribute/NAttribute got a homogenous representation, using intefaces, both
  `AttributeHandler` and `NAttributeHandler` has same api now.
- Add `evennia/utils/verb_conjugation` for automatic verb conjugation (English only). This
  is useful for implementing actor-stance emoting for sending a string to different targets.
- New version of Italian translation (rpolve)
- `utils.evmenu.ask_yes_no` is a helper function that makes it easy to ask a yes/no question
  to the user and respond to their input. This complements the existing `get_input` helper.
- Allow sending messages with `page/tell` without a `=` if target name contains no spaces.
- New FileHelpStorage system allows adding help entries via external files.
- `sethelp` command now warns if shadowing other help-types when creating a new
  entry.
- Help command now uses `view` lock to determine if cmd/entry shows in index and
  `read` lock to determine if it can be read. It used to be `view` in the role
  of the latter. Migration swaps these around.
- In modules given by `settings.PROTOTYPE_MODULES`, spawner will now first look for a global
  list `PROTOTYPE_LIST` of dicts before loading all dicts in the module as prototypes.
- New Channel-System using the `channel` command and nicks. Removed the `ChannelHandler` and the
  concept of a dynamically created `ChannelCmdSet`.
- Add `Msg.db_receiver_external` field to allowe external, string-id message-receivers.
- Renamed `app.css` to `website.css` for consistency. Removed old prosimii-css files.
- Remove `mygame/web/static_overrides` and -`template_overrides`, reorganize website/admin/client/api
  into a more consistent structure for overriding. Expanded webpage documentation considerably.
- REST API list-view was shortened (#2401). New CSS/HTML. Add ReDoc for API autodoc page.
- Update and fix dummyrunner with cleaner code and setup.
- Made `iter_to_str` format prettier strings, using Oxford comma.
- Added an MXP anchor tag to also support clickable web links.
- New `tasks` command for managing tasks started with `utils.delay` (PR by davewiththenicehat)
- Make `help` index output clickable for webclient/clients with MXP (PR by davewiththenicehat)
- Custom `evennia` launcher commands (e.g. `evennia mycmd foo bar`). Add new commands as callables
  accepting `*args`, as `settings.EXTRA_LAUNCHER_COMMANDS = {'mycmd': 'path.to.callable', ...}`.
- New `XYZGrid` contrib, adding x,y,z grid coordinates with in-game map and
  pathfinding. Controlled outside of the game via custom evennia launcher command.
- `Script.delete` has new kwarg `stop_task=True`, that can be used to avoid
  infinite recursion when wanting to set up Script to delete-on-stop.
- Command executions now done on copies to make sure `yield` don't cause crossovers. Add
  `Command.retain_instance` flag for reusing the same command instance.
- The `typeclass` command will now correctly search the correct database-table for the target
  obj (avoids mistakenly assigning an AccountDB-typeclass to a Character etc).
- Merged `script` and `scripts` commands into one, for both managing global- and
  on-object Scripts. Moved `CmdScripts` and `CmdObjects` to `commands/default/building.py`.
- Keep GMCP function case if outputfunc starts with capital letter (so `cmd_name` -> `Cmd.Name`
  but `Cmd_nAmE` -> `Cmd.nAmE`). This helps e.g Mudlet's legacy `Client_GUI` implementation)
- Prototypes now allow setting `prototype_parent` directly to a prototype-dict.
  This makes it easier when dynamically building in-module prototypes.
- `RPSystem contrib` was expanded to support case, so /tall becomes 'tall man'
  while /Tall becomes 'Tall man'. One can turn this off if wanting the old style.
- Change `EvTable` fixed-height rebalance algorithm to fill with empty lines at end of
  column instead of inserting rows based on cell-size (could be mistaken for a bug).
- Split `return_appearance` hook with helper methods and have it use a template
  string in order to make it easier to override.
- Add validation question to default account creation.
- Add `LOCALECHO` client option to add server-side echo for clients that does
  not support this (useful for getting a complete log).
- Make `@lazy_property` decorator create read/delete-protected properties. This is
  because it's used for handlers, and e.g. self.locks=[] is a common beginner mistake.
- Add `$pron()` inlinefunc for pronoun parsing in actor-stance strings using
  `msg_contents`.
- Update defauklt website to show Telnet/SSL/SSH connect info. Added new
  `SERVER_HOSTNAME` setting for use in the server:port stanza.
- Changed all `at_before/after_*` hooks to `at_pre/post_*` for consistency
  across Evennia (the old names still work but are deprecated)
- Change `settings.COMMAND_DEFAULT_ARG_REGEX` default from `None` to a regex meaning that
  a space or `/` must separate the cmdname and args. This better fits common expectations.
- Add confirmation question to `ban`/`unban` commands.
- Check new `teleport` and `teleport_here` lock-types in `teleport` command to optionally
  allow to limit teleportation of an object or to a specific destination.
- Add `settings.MXP_ENABLED=True` and `settings.MXP_OUTGOING_ONLY=True` as sane defaults,
  to avoid known security issues with players entering MXP links.
- Add browser name to webclient `CLIENT_NAME` in `session.protocol_flags`, e.g.
  `"Evennia webclient (websocket:firefox)"` or `"evennia webclient (ajax:chrome)"`.
- `TagHandler.add/has(tag=...)` kwarg changed to `add/has(key=...)` for consistency
  with other handlers.
- Make `DefaultScript.delete`, `DefaultChannel.delete` and `DefaultAccount.delete` return
  bool True/False if deletion was successful (like `DefaultObject.delete` before them)
- `contrib.custom_gametime` days/weeks/months now always starts from 1 (to match
  the standard calendar form ... there is no month 0 every year after all).
- `AttributeProperty`/`NAttributeProperty` to allow managing Attributes/NAttributes
  on typeclasses in the same way as Django fields.
- Give build/system commands a `@name` to fall back to if the non-@ name is used
  by another command (like `open` and `@open`. If no duplicate, @ is optional.
- Move legacy channel-management commands (`ccreate`, `addcom` etc) to a contrib
  since their work is now fully handled by the single `channel` command.
- Expand `examine` command's code to much more extensible and modular. Show
  attribute categories and value types (when not strings).
- `AttributeHandler.remove(key, return_exception=False, category=None, ...)` changed
  to `.remove(key, category=None, return_exception=False, ...)` for consistency.
- New `command cooldown` contrib for making it easier to manage commands using
  dynamic cooldowns between uses (owllex)
- Restructured `contrib/` folder, placing all contribs as separate packages under
  subfolders. All imports will need to be updated.
- Made `MonitorHandler.add/remove` support `category` for monitoring Attributes
  with a category (before only key was used, ignoring category entirely).
- Move `create_*` functions into db managers, leaving `utils.create` only being
  wrapper functions (consistent with `utils.search`). No change of api otherwise.
- Add support for `$dbref()` and `$search` when assigning an Attribute value
  with the `set` command. This allows assigning real objects from in-game.
- Add ability to examine `/script` and `/channel` entities  with `examine` command.
- Homogenize manager search methods to return querysets and not lists.
- Restructure unit tests to always honor default settings; make new parents in
  on location for easy use in game dir.
- The `Lunr` search engine used by help excludes common words; the settings-list
  `LUNR_STOP_WORD_FILTER_EXCEPTIONS` can be extended to make sure common names are included.
- Add `.deserialize()` method to `_Saver*` structures to help completely
  decouple structures from database without needing separate import.
- Add `run_in_main_thread` as a helper for those wanting to code server code
  from a web view.
- Update `evennia.utils.logger` to use Twisted's new logging API. No change in Evennia API
  except more standard aliases logger.error/info/exception/debug etc can now be used.
- Have `type/force` default to `update`-mode rather than `reset`mode and add more verbose
  warning when using reset mode.
- Attribute storage support defaultdics (Hendher)
- Add ObjectParent mixin to default game folder template as an easy, ready-made
  way to override features on all ObjectDB-inheriting objects easily.
  source location, mimicking behavior of `at_pre_move` hook - returning False will abort move.
- Add `TagProperty`, `AliasProperty` and `PermissionProperty` to assign these
  data in a similar way to django fields.
<<<<<<< HEAD
- New `at_pre_object_receive(obj, source_location)` method on Objects. Called on
  destination, mimicking behavior of `at_pre_move` hook - returning False will abort move.
- New `at_pre_object_leave(obj, destination)` method on Objects. Called on
=======
- The db pickle-serializer now checks for methods `__serialize_dbobjs__` and `__deserialize_dbobjs__`
  to allow custom packing/unpacking of nested dbobjs, to allow storing in Attribute.
- Optimizations to rpsystem contrib performance. Breaking change: `.get_sdesc()` will
  now return `None` instead of `.db.desc` if no sdesc is set; fallback in hook (inspectorCaracal)
- Reworked text2html parser to avoid problems with stateful color tags (inspectorCaracal)
- Simplified `EvMenu.options_formatter` hook to use `EvColumn` and f-strings (inspectorcaracal)
>>>>>>> f8e29f6f


## Evennia 0.9.5

> 2019-2020
> Released 2020-11-14.
> Transitional release, including new doc system.

Backported from develop: Python 3.8, 3.9 support. Django 3.2+ support, Twisted 21+ support.

- `is_typeclass(obj (Object), exact (bool))` now defaults to exact=False
- `py` command now reroutes stdout to output results in-game client. `py`
without arguments starts a full interactive Python console.
- Webclient default to a single input pane instead of two. Now defaults to no help-popup.
- Webclient fix of prompt display
- Webclient multimedia support for relaying images, video and sounds via
  `.msg(image=URL)`, `.msg(video=URL)`
  and `.msg(audio=URL)`
- Add Spanish translation (fermuch)
- Expand `GLOBAL_SCRIPTS` container to always start scripts and to include all
  global scripts regardless of how they were created.
- Change settings to always use lists instead of tuples, to make mutable
  settings easier to add to. (#1912)
- Make new `CHANNEL_MUDINFO` setting for specifying the mudinfo channel
- Make `CHANNEL_CONNECTINFO` take full channel definition
- Make `DEFAULT_CHANNELS` list auto-create channels missing at reload
- Webclient `ANSI->HTML` parser updated. Webclient line width changed from 1.6em to 1.1em
  to better make ANSI graphics look the same as for third-party clients
- `AttributeHandler.get(return_list=True)` will return `[]` if there are no
  Attributes instead of `[None]`.
- Remove `pillow` requirement (install especially if using imagefield)
- Add Simplified Korean translation (aceamro)
- Show warning on `start -l` if settings contains values unsafe for production.
- Make code auto-formatted with Black.
- Make default `set` command able to edit nested structures (PR by Aaron McMillan)
- Allow running Evennia test suite from core repo with `make test`.
- Return `store_key` from `TickerHandler.add` and add `store_key` as a kwarg to
  the `TickerHandler.remove` method. This makes it easier to manage tickers.
- EvMore auto-justify now defaults to False since this works better with all types
  of texts (such as tables). New `justify` bool. Old `justify_kwargs` remains
  but is now only used to pass extra kwargs into the justify function.
- EvMore `text` argument can now also be a list or a queryset. Querysets will be
  sliced to only return the required data per page.
- Improve performance of `find` and `objects` commands on large data sets (strikaco)
- New `CHANNEL_HANDLER_CLASS` setting allows for replacing the ChannelHandler entirely.
- Made `py` interactive mode support regular quit() and more verbose.
- Made `Account.options.get` accept `default=None` kwarg to mimic other uses of get. Set
  the new `raise_exception` boolean if ranting to raise KeyError on a missing key.
- Moved behavior of unmodified `Command` and `MuxCommand` `.func()` to new
  `.get_command_info()` method for easier overloading and access. (Volund)
- Removed unused `CYCLE_LOGFILES` setting. Added `SERVER_LOG_DAY_ROTATION`
  and `SERVER_LOG_MAX_SIZE` (and equivalent for PORTAL) to control log rotation.
- Addded `inside_rec` lockfunc - if room is locked, the normal `inside()` lockfunc will
  fail e.g. for your inventory objs (since their loc is you), whereas this will pass.
- RPSystem contrib's CmdRecog will now list all recogs if no arg is given. Also multiple
  bugfixes.
- Remove `dummy@example.com` as a default account email when unset, a string is no longer
  required by Django.
- Fixes to `spawn`, make updating an existing prototype/object work better. Add `/raw` switch
  to `spawn` command to extract the raw prototype dict for manual editing.
- `list_to_string` is now `iter_to_string` (but old name still works as legacy alias). It will
  now accept any input, including generators and single values.
- EvTable should now correctly handle columns with wider asian-characters in them.
- Update Twisted requirement to >=2.3.0 to close security vulnerability
- Add `$random` inlinefunc, supports minval,maxval arguments that can be ints and floats.
- Add `evennia.utils.inlinefuncs.raw(<str>)` as a helper to escape inlinefuncs in a string.
- Make CmdGet/Drop/Give give proper error if `obj.move_to` returns `False`.
- Make `Object/Room/Exit.create`'s `account` argument optional. If not given, will set perms
  to that of the object itself (along with normal Admin/Dev permission).
- Make `INLINEFUNC_STACK_MAXSIZE` default visible in `settings_default.py`.
- Change how `ic` finds puppets; non-priveleged users will use `_playable_characters` list as
  candidates, Builders+ will use list, local search and only global search if no match found.
- Make `cmd.at_post_cmd()` always run after `cmd.func()`, even when the latter uses delays
  with yield.
- `EvMore` support for db queries and django paginators as well as easier to override for custom
  pagination (e.g. to create EvTables for every page instead of splittine one table)
- Using `EvMore pagination`, dramatically improves performance of `spawn/list` and `scripts` listings
  (100x speed increase for displaying 1000+ prototypes/scripts).
- `EvMenu` now uses the more logically named `.ndb._evmenu` instead of `.ndb._menutree` to store itself.
  Both still work for backward compatibility, but `_menutree` is deprecated.
- `EvMenu.msg(txt)` added as a central place to send text to the user, makes it easier to override.
  Default `EvMenu.msg` sends with OOB type="menu" for use with OOB and webclient pane-redirects.
- New EvMenu templating system for quickly building simpler EvMenus without as much code.
- Add `Command.client_height()` method to match existing `.client_width` (stricako)
- Include more Web-client info in `session.protocol_flags`.
- Fixes in multi-match situations - don't allow finding/listing multimatches for 3-box when
  only two boxes in location.
- Fix for TaskHandler with proper deferred returns/ability to cancel etc (PR by davewiththenicehat)
- Add `PermissionHandler.check` method for straight string perm-checks without needing lockstrings.
- Add `evennia.utils.utils.strip_unsafe_input` for removing html/newlines/tags from user input. The
  `INPUT_CLEANUP_BYPASS_PERMISSIONS` is a list of perms that bypass this safety stripping.
- Make default `set` and `examine` commands aware of Attribute categories.

## Evennia 0.9

> 2018-2019
> Released Oct 2019

### Distribution

- New requirement: Python 3.7 (py2.7 support removed)
- Django 2.1
- Twisted 19.2.1
- Autobahn websockets (removed old tmwx)
- Docker image updated

### Commands

- Remove `@`-prefix from all default commands (prefixes still work, optional)
- Removed default `@delaccount` command, incorporating as `@account/delete` instead. Added confirmation
  question.
- Add new `@force` command to have another object perform a command.
- Add the Portal uptime to the `@time` command.
- Make the `@link` command first make a local search before a global search.
- Have the default Unloggedin-look command look for optional `connection_screen()` callable in
  `mygame/server/conf/connection_screen.py`. This allows for more flexible welcome screens
  that are calculated on the fly.
- `@py` command now defaults to escaping html tags in its output when viewing in the webclient.
  Use new `/clientraw` switch to get old behavior (issue #1369).
- Shorter and more informative, dynamic, listing of on-command vars if not
  setting func() in child command class.
- New Command helper methods
  - `.client_width()` returns client width of the session running the command.
  - `.styled_table(*args, **kwargs)` returns a formatted evtable styled by user's options
  - `.style_header(*args, **kwargs)` creates styled header entry
  - `.style_separator(*args, **kwargs)`      "             separator
  - `.style_footer(*args, **kwargs)`         "             footer

### Web

- Change webclient from old txws version to use more supported/feature-rich Autobahn websocket library

#### Evennia game index

- Made Evennia game index client a part of core - now configured from settings file (old configs
  need to be moved)
- The `evennia connections` command starts a wizard that helps you connect your game to the game index.
- The game index now accepts games with no public telnet/webclient info (for early prototypes).

#### New golden-layout based Webclient UI (@friarzen)
- Features
  - Much slicker behavior and more professional look
  - Allows tabbing as well as click and drag of panes in any grid position
  - Renaming tabs, assignments of data tags and output types are simple per-pane menus now
  - Any number of input panes, with separate histories
  - Button UI (disabled in JS by default)

#### Web/Django standard initiative (@strikaco)
- Features
  - Adds a series of web-based forms and generic class-based views
    - Accounts
      - Register - Enhances registration; allows optional collection of email address
      - Form - Adds a generic Django form for creating Accounts from the web
    - Characters
      - Create - Authenticated users can create new characters from the website (requires associated form)
      - Detail - Authenticated and authorized users can view select details about characters
      - List - Authenticated and authorized users can browse a list of all characters
      - Manage - Authenticated users can edit or delete owned characters from the web
      - Form - Adds a generic Django form for creating characters from the web
    - Channels
      - Detail - Authorized users can view channel logs from the web
      - List - Authorized users can browse a list of all channels
    - Help Entries
      - Detail - Authorized users can view help entries from the web
      - List - Authorized users can browse a list of all help entries from the web
  - Navbar changes
    - Characters - Link to character list
    - Channels - Link to channel list
    - Help - Link to help entry list
    - Puppeting
      - Users can puppet their own characters within the context of the website
    - Dropdown
      - Link to create characters
      - Link to manage characters
      - Link to quick-select puppets
      - Link to password change workflow
- Functions
  - Updates Bootstrap to v4 stable
  - Enables use of Django Messages framework to communicate with users in browser
  - Implements webclient/website `_shared_login` functionality as Django middleware
  - 'account' and 'puppet' are added to all request contexts for authenticated users
  - Adds unit tests for all web views
- Cosmetic
  - Prettifies Django 'forgot password' workflow (requires SMTP to actually function)
  - Prettifies Django 'change password' workflow
- Bugfixes
  - Fixes bug on login page where error messages were not being displayed
  - Remove strvalue field from admin; it made no sense to have here, being an optimization field
    for internal use.

### Prototypes

- `evennia.prototypes.save_prototype` now takes the prototype as a normal
  argument (`prototype`) instead of having to give it as `**prototype`.
- `evennia.prototypes.search_prototype` has a new kwarg `require_single=False` that
  raises a KeyError exception if query gave 0 or >1 results.
- `evennia.prototypes.spawner` can now spawn by passing a `prototype_key`

### Typeclasses

- Add new methods on all typeclasses, useful specifically for object handling from the website/admin:
  + `web_get_admin_url()`: Returns the path to the object detail page in the Admin backend.
  + `web_get_create_url()`: Returns the path to the typeclass' creation page on the website, if implemented.
  + `web_get_absolute_url()`: Returns the path to the object's detail page on the website, if implemented.
  + `web_get_update_url()`: Returns the path to the object's update page on the website, if implemented.
  + `web_get_delete_url()`: Returns the path to the object's delete page on the website, if implemented.
- All typeclasses have new helper class method `create`, which encompasses useful functionality
  that used to be embedded for example in the respective `@create` or `@connect` commands.
- DefaultAccount now has new class methods implementing many things that used to be in unloggedin
  commands (these can now be customized on the class instead):
  + `is_banned()`: Checks if a given username or IP is banned.
  + `get_username_validators`: Return list of validators for username validation (see
    `settings.AUTH_USERNAME_VALIDATORS`)
  + `authenticate`: Method to check given username/password.
  + `normalize_username`: Normalizes names so (for Unicode environments) users cannot mimic existing usernames by replacing select characters with visually-similar Unicode chars.
  + `validate_username`: Mechanism for validating a username based on predefined Django validators.
  + `validate_password`: Mechanism for validating a password based on predefined Django validators.
  + `set_password`: Apply password to account, using validation checks.
- `AttributeHandler.remove` and `TagHandler.remove` can now be used to delete by-category. If neither
     key nor category is given, they now work the same as .clear().

### Protocols

- Support for `Grapevine` MUD-chat network ("channels" supported)

### Server

- Convert ServerConf model to store its values as a Picklefield (same as
    Attributes) instead of using a custom solution.
- OOB: Add support for MSDP LIST, REPORT, UNREPORT commands (re-mapped to `msdp_list`,
  `msdp_report`, `msdp_unreport`, inlinefuncs)
- Added `evennia.ANSIString` to flat API.
- Server/Portal log files now cycle to names on the form `server_.log_19_03_08_` instead of `server.log___19.3.8`, retaining
  unix file sorting order.
- Django signals fire for important events: Puppet/Unpuppet, Object create/rename, Login,
  Logout, Login fail Disconnect, Account create/rename

### Settings

- `GLOBAL_SCRIPTS` - dict defining typeclasses of global scripts to store on the new
  `evennia.GLOBAL_SCRIPTS` container. These will auto-start when Evennia start and will always
  exist.
- `OPTIONS_ACCOUNTS_DEFAULT` - option dict with option defaults and Option classes
- `OPTION_CLASS_MODULES` - classes representing an on-Account Option, on special form
- `VALIDATOR_FUNC_MODULES` - (general) text validator functions, for verifying an input
  is on a specific form.

### Utils

- `evennia` launcher now fully handles all django-admin commands, like running tests in parallel.
- `evennia.utils.create.account` now also takes `tags` and `attrs` keywords.
- `evennia.utils.interactive` decorator can now allow you to use yield(secs) to pause operation
  in any function, not just in Command.func. Likewise, response = yield(question) will work
  if the decorated function has an argument or kwarg `caller`.
- Added many more unit tests.
- Swap argument order of `evennia.set_trace` to `set_trace(term_size=(140, 40), debugger='auto')`
  since the size is more likely to be changed on the command line.
- `utils.to_str(text, session=None)` now acts as the old `utils.to_unicode` (which was removed).
  This converts to the str() type (not to a byte-string as in Evennia 0.8), trying different
  encodings. This function will also force-convert any object passed to it into a string (so
  `force_string` flag was removed and assumed always set).
- `utils.to_bytes(text, session=None)` replaces the old `utils.to_str()` functionality and converts
  str to bytes.
- `evennia.MONITOR_HANDLER.all` now takes keyword argument `obj` to only retrieve monitors from that specific
  Object (rather than all monitors in the entire handler).
- Support adding `\f` in command doc strings to force where EvMore puts page breaks.
- Validation Functions now added with standard API to homogenize user input validation.
- Option Classes added to make storing user-options easier and smoother.
- `evennia.VALIDATOR_CONTAINER` and `evennia.OPTION_CONTAINER` added to load these.

### Contribs

- Evscaperoom - a full puzzle engine for making multiplayer escape rooms in Evennia. Used to make
  the entry for the MUD-Coder's Guild's 2019 Game Jam with the theme "One Room", where it ranked #1.
- Evennia game-index client no longer a contrib - moved into server core and configured with new
  setting `GAME_INDEX_ENABLED`.
- The `extended_room` contrib saw some backwards-incompatible refactoring:
  + All commands now begin with `CmdExtendedRoom`. So before it was `CmdExtendedLook`, now
     it's `CmdExtendedRoomLook` etc.
  + The `detail` command was broken out of the `desc` command and is now a new, stand-alone command
     `CmdExtendedRoomDetail`.  This was done to make things easier to extend and to mimic how the detail
     command works in the tutorial-world.
  + The `detail` command now also supports deleting details (like the tutorial-world version).
  + The new `ExtendedRoomCmdSet` includes all the extended-room commands and is now the recommended way
     to install the extended-room contrib.
- Reworked `menu_login` contrib to use latest EvMenu standards. Now also supports guest logins.
- Mail contrib was refactored to have optional Command classes `CmdMail` for OOC+IC mail (added
    to the CharacterCmdSet and `CmdMailCharacter` for IC-only mailing between chars (added to CharacterCmdSet)

### Translations

- Simplified chinese, courtesy of user MaxAlex.


## Evennia 0.8

> 2017-2018
> Released Nov 2018

### Requirements

- Up requirements to Django 1.11.x, Twisted 18 and pillow 5.2.0
- Add `inflect` dependency for automatic pluralization of object names.

### Server/Portal

- Removed `evennia_runner`, completely refactor `evennia_launcher.py` (the 'evennia' program)
  with different functionality).
- Both Portal/Server are now stand-alone processes (easy to run as daemon)
- Made Portal the AMP Server for starting/restarting the Server (the AMP client)
- Dynamic logging now happens using `evennia -l` rather than by interactive mode.
- Made AMP secure against erroneous HTTP requests on the wrong port (return error messages).
- The `evennia istart` option will start/switch the Server in foreground (interactive) mode, where it logs
  to terminal and can be stopped with Ctrl-C. Using `evennia reload`, or reloading in-game, will
  return Server to normal daemon operation.
- For validating passwords, use safe Django password-validation backend instead of custom Evennia one.
- Alias `evennia restart` to mean the same as `evennia reload`.

### Prototype changes

- New OLC started from `olc` command for loading/saving/manipulating prototypes in a menu.
- Moved evennia/utils/spawner.py into the new evennia/prototypes/ along with all new
  functionality around prototypes.
- A new form of prototype - database-stored prototypes, editable from in-game, was added. The old,
  module-created prototypes remain as read-only prototypes.
- All prototypes must have a key `prototype_key` identifying the prototype in listings. This is
  checked to be server-unique. Prototypes created in a module will use the global variable name they
  are assigned to if no `prototype_key` is given.
- Prototype field `prototype` was renamed to `prototype_parent` to avoid mixing terms.
- All prototypes must either have `typeclass` or `prototype_parent` defined. If using
  `prototype_parent`, `typeclass` must be defined somewhere in the inheritance chain. This is a
  change from Evennia 0.7 which allowed 'mixin' prototypes without `typeclass`/`prototype_key`. To
  make a mixin now, give it a default typeclass, like `evennia.objects.objects.DefaultObject`  and just
  override in the child as needed.
- Spawning an object using a prototype will automatically assign a new tag to it, named the same as
  the `prototype_key` and with the category `from_prototype`.
- The spawn command was extended to accept a full prototype on one line.
- The spawn command got the /save switch to save the defined prototype and its key
- The command spawn/menu will now start an OLC (OnLine Creation) menu to load/save/edit/spawn prototypes.

### EvMenu

- Added `EvMenu.helptext_formatter(helptext)`  to allow custom formatting of per-node help.
- Added `evennia.utils.evmenu.list_node` decorator for turning an EvMenu node into a multi-page listing.
- A `goto` option callable returning None (rather than the name of the next node) will now rerun the
  current node instead of failing.
- Better error handling of in-node syntax errors.
- Improve dedent of default text/helptext formatter. Right-strip whitespace.
- Add `debug` option when creating menu - this turns off persistence and makes the `menudebug`
  command available for examining the current menu state.


### Webclient

- Webclient now uses a plugin system to inject new components from the html file.
- Split-windows - divide input field into any number of horizontal/vertical panes and
  assign different types of server messages to them.
- Lots of cleanup and bug fixes.
- Hot buttons plugin (friarzen) (disabled by default).

### Locks

- New function `evennia.locks.lockhandler.check_lockstring`. This allows for checking an object
  against an arbitrary lockstring without needing the lock to be stored on an object first.
- New function `evennia.locks.lockhandler.validate_lockstring` allows for stand-alone validation
  of a lockstring.
- New function `evennia.locks.lockhandler.get_all_lockfuncs` gives a dict {"name": lockfunc} for
  all available lock funcs. This is useful for dynamic listings.


### Utils

- Added new `columnize` function for easily splitting text into multiple columns. At this point it
  is not working too well with ansi-colored text however.
- Extend the `dedent` function with a new `baseline_index` kwarg. This allows to force all lines to
  the indentation given by the given line regardless of if other lines were already a 0 indentation.
  This removes a problem with the original `textwrap.dedent` which will only dedent to the least
  indented part of a text.
- Added `exit_cmd` to EvMore pager, to allow for calling a command (e.g. 'look') when leaving the pager.
- `get_all_typeclasses` will return  dict `{"path": typeclass, ...}` for all typeclasses available
  in the system. This is used by the new `@typeclass/list` subcommand (useful for builders etc).
- `evennia.utils.dbserialize.deserialize(obj)` is a new helper function to *completely* disconnect
  a mutable recovered from an Attribute from the database. This will convert all nested `_Saver*`
  classes to their plain-Python counterparts.

### General

- Start structuring the `CHANGELOG` to list features in more detail.
- Docker image `evennia/evennia:develop` is now auto-built, tracking the develop branch.
- Inflection and grouping of multiple objects in default room (an box, three boxes)
- `evennia.set_trace()` is now a shortcut for launching pdb/pudb on a line in the Evennia event loop.
- Removed the enforcing of `MAX_NR_CHARACTERS=1` for `MULTISESSION_MODE` `0` and `1` by default.
- Add `evennia.utils.logger.log_sec` for logging security-related messages (marked SS in log).

### Contribs

- `Auditing` (Johnny): Log and filter server input/output for security purposes
- `Build Menu` (vincent-lg): New @edit command to edit object properties in a menu.
- `Field Fill` (Tim Ashley Jenkins): Wraps EvMenu for creating submittable forms.
- `Health Bar` (Tim Ashley Jenkins): Easily create colorful bars/meters.
- `Tree select` (Fluttersprite): Wrap EvMenu to create a common type of menu from a string.
- `Turnbattle suite` (Tim Ashley Jenkins)- the old `turnbattle.py` was moved into its own
  `turnbattle/` package and reworked with many different flavors of combat systems:
 - `tb_basic` - The basic turnbattle system, with initiative/turn order attack/defense/damage.
 - `tb_equip` - Adds weapon and armor, wielding, accuracy modifiers.
 - `tb_items` - Extends `tb_equip` with item use with conditions/status effects.
 - `tb_magic` - Extends `tb_equip` with spellcasting.
 - `tb_range` - Adds system for abstract positioning and movement.
 - The `extended_room` contrib saw some backwards-incompatible refactoring:
   - All commands now begin with `CmdExtendedRoom`. So before it was `CmdExtendedLook`, now
     it's `CmdExtendedRoomLook` etc.
   - The `detail` command was broken out of the `desc` command and is now a new, stand-alone command
     `CmdExtendedRoomDetail`.  This was done to make things easier to extend and to mimic how the detail
     command works in the tutorial-world.
   - The `detail` command now also supports deleting details (like the tutorial-world version).
   - The new `ExtendedRoomCmdSet` includes all the extended-room commands and is now the recommended way
     to install the extended-room contrib.
- Updates and some cleanup of existing contribs.


### Internationalization

- Polish translation by user ogotai

# Overview-Changelogs

> These are changelogs from a time before we used formal version numbers.

## Sept 2017:
Release of Evennia 0.7; upgrade to Django 1.11, change 'Player' to
'Account', rework the website template and a slew of other updates.
Info on what changed and how to migrate is found here:
https://groups.google.com/forum/#!msg/evennia/0JYYNGY-NfE/cDFaIwmPBAAJ

## Feb 2017:
New devel branch created, to lead up to Evennia 0.7.

## Dec 2016:
Lots of bugfixes and considerable uptick in contributors. Unittest coverage
and PEP8 adoption and refactoring.

## May 2016:
Evennia 0.6 with completely reworked Out-of-band system, making
the message path completely flexible and built around input/outputfuncs.
A completely new webclient, split into the evennia.js library and a
gui library, making it easier to customize.

## Feb 2016:
Added the new EvMenu and EvMore utilities, updated EvEdit and cleaned up
a lot of the batchcommand functionality. Started work on new Devel branch.

## Sept 2015:
Evennia 0.5. Merged devel branch, full library format implemented.

## Feb 2015:
Development currently in devel/ branch. Moved typeclasses to use
django's proxy functionality. Changed the Evennia folder layout to a
library format with a stand-alone launcher, in preparation for making
an 'evennia' pypy package and using versioning. The version we will
merge with will likely be 0.5. There is also work with an expanded
testing structure and the use of threading for saves. We also now
use Travis for automatic build checking.

## Sept 2014:
Updated to Django 1.7+ which means South dependency was dropped and
minimum Python version upped to 2.7. MULTISESSION_MODE=3 was added
and the web customization system was overhauled using the latest
functionality of django. Otherwise, mostly bug-fixes and
implementation of various smaller feature requests as we got used
to github. Many new users have appeared.

## Jan 2014:
Moved Evennia project from Google Code to github.com/evennia/evennia.

## Nov 2013:
Moved the internal webserver into the Server and added support for
out-of-band protocols (MSDP initially). This large development push
also meant fixes and cleanups of the way attributes were handled.
Tags were added, along with proper handlers for permissions, nicks
and aliases.

## May 2013:
Made players able to control more than one Character at the same
time, through the MULTISESSION_MODE=2 addition. This lead to a lot
of internal changes for the server.

## Oct 2012:
Changed Evennia from the Modified Artistic 1.0 license to the more
standard and permissive BSD license. Lots of updates and bug fixes as
more people start to use it in new ways. Lots of new caching and
speed-ups.

## March 2012:
Evennia's API has changed and simplified slightly in that the
base-modules where removed from game/gamesrc. Instead admins are
encouraged to explicitly create new modules under game/gamesrc/ when
they want to implement their game - gamesrc/ is empty by default
except for the example folders that contain template files to use for
this purpose. We also added the ev.py file, implementing a new, flat
API.  Work is ongoing to add support for mud-specific telnet
extensions, notably the MSDP and GMCP out-of-band extensions.  On the
community side, evennia's dev blog was started and linked on planet
Mud-dev aggregator.

## Nov 2011:
After creating several different proof-of-concept game systems (in
contrib and privately) as well testing lots of things to make sure the
implementation is basically sound, we are declaring Evennia out of
Alpha. This can mean as much or as little as you want, admittedly -
development is still heavy but the issue list is at an all-time low
and the server is slowly stabilizing as people try different things
with it. So Beta it is!

## Aug 2011:
Split Evennia into two processes: Portal and Server. After a lot of
work trying to get in-memory code-reloading to work, it's clear this
is not Python's forte - it's impossible to catch all exceptions,
especially in asynchronous code like this.  Trying to do so results in
hackish, flakey and unstable code. With the Portal-Server split, the
Server can simply be rebooted while players connected to the Portal
remain connected. The two communicates over twisted's AMP protocol.

## May 2011:
The new version of Evennia, originally hitting trunk in Aug2010, is
maturing. All commands from the pre-Aug version, including IRC/IMC2
support works again. An ajax web-client was added earlier in the year,
including moving Evennia to be its own webserver (no more need for
Apache or django-testserver). Contrib-folder added.

## Aug 2010:
Evennia-griatch-branch is ready for merging with trunk. This marks a
rather big change in the inner workings of the server, such as the
introduction of TypeClasses and Scripts (as compared to the old
ScriptParents and Events) but should hopefully bring everything
together into one consistent package as code development continues.

## May 2010:
Evennia is currently being heavily revised and cleaned from
the years of gradual piecemeal development. It is thus in a very
'Alpha' stage at the moment. This means that old code snippets
will not be backwards compatabile. Changes touch almost all
parts of Evennia's innards, from the way Objects are handled
to Events, Commands and Permissions.

## April 2010:
Griatch takes over Maintainership of the Evennia project from
the original creator Greg Taylor.

# Older

Earlier revisions, with previous maintainer, used SVN on Google Code
and have no changelogs.

First commit (Evennia's birthday) was November 20, 2006.<|MERGE_RESOLUTION|>--- conflicted
+++ resolved
@@ -163,18 +163,15 @@
   source location, mimicking behavior of `at_pre_move` hook - returning False will abort move.
 - Add `TagProperty`, `AliasProperty` and `PermissionProperty` to assign these
   data in a similar way to django fields.
-<<<<<<< HEAD
 - New `at_pre_object_receive(obj, source_location)` method on Objects. Called on
   destination, mimicking behavior of `at_pre_move` hook - returning False will abort move.
 - New `at_pre_object_leave(obj, destination)` method on Objects. Called on
-=======
 - The db pickle-serializer now checks for methods `__serialize_dbobjs__` and `__deserialize_dbobjs__`
   to allow custom packing/unpacking of nested dbobjs, to allow storing in Attribute.
 - Optimizations to rpsystem contrib performance. Breaking change: `.get_sdesc()` will
   now return `None` instead of `.db.desc` if no sdesc is set; fallback in hook (inspectorCaracal)
 - Reworked text2html parser to avoid problems with stateful color tags (inspectorCaracal)
 - Simplified `EvMenu.options_formatter` hook to use `EvColumn` and f-strings (inspectorcaracal)
->>>>>>> f8e29f6f
 
 
 ## Evennia 0.9.5
