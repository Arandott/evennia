# Evennia dependencies

# general
attrs >= 19.2.0
django >= 3.2, < 3.3
twisted >= 21.7.0, < 22.0.0
pytz
<<<<<<< HEAD
djangorestframework >= 3.10.3, < 3.12
pyyaml
django-filter == 2.4
django-sekizai == 2.0
inflect >= 5.2.0
autobahn >= 17.9.3
lunr == 0.6.0
simpleeval <= 1.0
=======
django-sekizai==2.0.0
inflect
autobahn >= 20.7.1, < 21.0.0
>>>>>>> d2e3536d

# try to resolve dependency issue in py3.7
attrs >= 19.2.0

# testing and development
model_mommy
mock >= 1.0.1
anything==0.2.1
black 
wheel
parameterized==0.8.1

# windows-specific
pypiwin32;platform_system=="Windows"<|MERGE_RESOLUTION|>--- conflicted
+++ resolved
@@ -5,20 +5,14 @@
 django >= 3.2, < 3.3
 twisted >= 21.7.0, < 22.0.0
 pytz
-<<<<<<< HEAD
 djangorestframework >= 3.10.3, < 3.12
 pyyaml
 django-filter == 2.4
-django-sekizai == 2.0
+django-sekizai == 2.0.0
 inflect >= 5.2.0
-autobahn >= 17.9.3
+autobahn >= 20.7.1, < 21.0.0
 lunr == 0.6.0
 simpleeval <= 1.0
-=======
-django-sekizai==2.0.0
-inflect
-autobahn >= 20.7.1, < 21.0.0
->>>>>>> d2e3536d
 
 # try to resolve dependency issue in py3.7
 attrs >= 19.2.0
